import CLIMAParameters as CP
import SurfaceFluxes as SF
import SurfaceFluxes.UniversalFunctions as UF
import Thermodynamics as TD

<<<<<<< HEAD
function create_uf_parameters(toml_dict, ::UF.ChengType)
    FT = CP.float_type(toml_dict)

    aliases = ["Pr_0_Cheng", "a_m_Cheng", "a_h_Cheng", "b_m_Cheng", "b_h_Cheng", "ζ_a_Cheng", "γ_Cheng"]
=======
function create_uf_parameters(toml_dict, ::UF.BeljaarsType)
    FT = CP.float_type(toml_dict)

    aliases = [
        "Pr_0_Beljaars",
        "a_m_Beljaars",
        "a_h_Beljaars",
        "b_m_Beljaars",
        "b_h_Beljaars",
        "c_h_Beljaars",
        "c_m_Beljaars",
        "d_m_Beljaars",
        "d_h_Beljaars",
        "ζ_a_Beljaars",
        "γ_Beljaars",
    ]
>>>>>>> 5550bf8b

    pairs = CP.get_parameter_values!(toml_dict, aliases, "UniversalFunctions")
    pairs = (; pairs...) # convert to NamedTuple

    pairs = (;
<<<<<<< HEAD
        Pr_0 = pairs.Pr_0_Cheng,
        a_m = pairs.a_m_Cheng,
        a_h = pairs.a_h_Cheng,
        b_m = pairs.b_m_Cheng,
        b_h = pairs.b_h_Cheng,
        ζ_a = pairs.ζ_a_Cheng,
        γ = pairs.γ_Cheng,
    )
    return UF.ChengParams{FT}(; pairs...)
=======
        Pr_0 = pairs.Pr_0_Beljaars,
        a_m = pairs.a_m_Beljaars,
        a_h = pairs.a_h_Beljaars,
        b_m = pairs.b_m_Beljaars,
        b_h = pairs.b_h_Beljaars,
        c_m = pairs.b_m_Beljaars,
        c_h = pairs.b_h_Beljaars,
        d_m = pairs.b_m_Beljaars,
        d_h = pairs.b_h_Beljaars,
        ζ_a = pairs.ζ_a_Beljaars,
        γ = pairs.γ_Beljaars,
    )
    return UF.BeljaarsParams{FT}(; pairs...)
>>>>>>> 5550bf8b
end

function create_uf_parameters(toml_dict, ::UF.HoltslagType)
    FT = CP.float_type(toml_dict)

    aliases = [
        "Pr_0_Holtslag",
        "a_m_Holtslag",
        "a_h_Holtslag",
        "b_m_Holtslag",
        "b_h_Holtslag",
        "c_m_Holtslag",
        "c_h_Holtslag",
        "d_m_Holtslag",
        "d_h_Holtslag",
        "ζ_a_Holtslag",
        "γ_Holtslag",
    ]

    pairs = CP.get_parameter_values!(toml_dict, aliases, "UniversalFunctions")
    pairs = (; pairs...) # convert to NamedTuple

    pairs = (;
        Pr_0 = pairs.Pr_0_Holtslag,
        a_m = pairs.a_m_Holtslag,
        a_h = pairs.a_h_Holtslag,
        b_m = pairs.b_m_Holtslag,
        b_h = pairs.b_h_Holtslag,
        c_m = pairs.c_m_Holtslag,
        c_h = pairs.c_h_Holtslag,
        d_m = pairs.d_m_Holtslag,
        d_h = pairs.d_h_Holtslag,
        ζ_a = pairs.ζ_a_Holtslag,
        γ = pairs.γ_Holtslag,
    )
    return UF.HoltslagParams{FT}(; pairs...)
end

function create_uf_parameters(toml_dict, ::UF.GryanikType)
    FT = CP.float_type(toml_dict)

    aliases = ["Pr_0_Gryanik", "a_m_Gryanik", "a_h_Gryanik", "b_m_Gryanik", "b_h_Gryanik", "ζ_a_Gryanik", "γ_Gryanik"]

    pairs = CP.get_parameter_values!(toml_dict, aliases, "UniversalFunctions")
    pairs = (; pairs...) # convert to NamedTuple

    pairs = (;
        Pr_0 = pairs.Pr_0_Gryanik,
        a_m = pairs.a_m_Gryanik,
        a_h = pairs.a_h_Gryanik,
        b_m = pairs.b_m_Gryanik,
        b_h = pairs.b_h_Gryanik,
        ζ_a = pairs.ζ_a_Gryanik,
        γ = pairs.γ_Gryanik,
    )
    return UF.GryanikParams{FT}(; pairs...)
end

function create_uf_parameters(toml_dict, ::UF.BusingerType)
    FT = CP.float_type(toml_dict)
    aliases = ["Pr_0_Businger", "a_m_Businger", "a_h_Businger", "ζ_a_Businger", "γ_Businger"]

    pairs = CP.get_parameter_values!(toml_dict, aliases, "UniversalFunctions")
    pairs = (; pairs...) # convert to NamedTuple

    pairs = (;
        Pr_0 = pairs.Pr_0_Businger,
        a_m = pairs.a_m_Businger,
        a_h = pairs.a_h_Businger,
        ζ_a = pairs.ζ_a_Businger,
        γ = pairs.γ_Businger,
    )
    return UF.BusingerParams{FT}(; pairs...)
end

function create_uf_parameters(toml_dict, ::UF.GrachevType)
    FT = CP.float_type(toml_dict)
    aliases = [
        "Pr_0_Grachev",
        "a_m_Grachev",
        "a_h_Grachev",
        "b_m_Grachev",
        "b_h_Grachev",
        "c_h_Grachev",
        "ζ_a_Grachev",
        "γ_Grachev",
    ]

    pairs = CP.get_parameter_values!(toml_dict, aliases, "UniversalFunctions")
    pairs = (; pairs...) # convert to NamedTuple

    pairs = (;
        Pr_0 = pairs.Pr_0_Grachev,
        a_m = pairs.a_m_Grachev,
        a_h = pairs.a_h_Grachev,
        b_m = pairs.b_m_Grachev,
        b_h = pairs.b_h_Grachev,
        c_h = pairs.c_h_Grachev,
        ζ_a = pairs.ζ_a_Grachev,
        γ = pairs.γ_Grachev,
    )
    return UF.GrachevParams{FT}(; pairs...)
end

function create_parameters(toml_dict, ufpt)
    FT = CP.float_type(toml_dict)

    ufp = create_uf_parameters(toml_dict, ufpt)
    AUFP = typeof(ufp)

    aliases = string.(fieldnames(TD.Parameters.ThermodynamicsParameters))
    pairs = CP.get_parameter_values!(toml_dict, aliases, "Thermodynamics")
    thermo_params = TD.Parameters.ThermodynamicsParameters{FT}(; pairs...)
    TP = typeof(thermo_params)

    aliases = ["von_karman_const"]
    pairs = CP.get_parameter_values!(toml_dict, aliases, "SurfaceFluxesParameters")
    return SFP.SurfaceFluxesParameters{FT, AUFP, TP}(; pairs..., ufp, thermo_params)
end<|MERGE_RESOLUTION|>--- conflicted
+++ resolved
@@ -3,12 +3,26 @@
 import SurfaceFluxes.UniversalFunctions as UF
 import Thermodynamics as TD
 
-<<<<<<< HEAD
 function create_uf_parameters(toml_dict, ::UF.ChengType)
     FT = CP.float_type(toml_dict)
 
     aliases = ["Pr_0_Cheng", "a_m_Cheng", "a_h_Cheng", "b_m_Cheng", "b_h_Cheng", "ζ_a_Cheng", "γ_Cheng"]
-=======
+
+    pairs = CP.get_parameter_values!(toml_dict, aliases, "UniversalFunctions")
+    pairs = (; pairs...) # convert to NamedTuple
+
+    pairs = (;
+        Pr_0 = pairs.Pr_0_Cheng,
+        a_m = pairs.a_m_Cheng,
+        a_h = pairs.a_h_Cheng,
+        b_m = pairs.b_m_Cheng,
+        b_h = pairs.b_h_Cheng,
+        ζ_a = pairs.ζ_a_Cheng,
+        γ = pairs.γ_Cheng,
+    )
+    return UF.ChengParams{FT}(; pairs...)
+end
+
 function create_uf_parameters(toml_dict, ::UF.BeljaarsType)
     FT = CP.float_type(toml_dict)
 
@@ -25,23 +39,11 @@
         "ζ_a_Beljaars",
         "γ_Beljaars",
     ]
->>>>>>> 5550bf8b
 
     pairs = CP.get_parameter_values!(toml_dict, aliases, "UniversalFunctions")
     pairs = (; pairs...) # convert to NamedTuple
 
     pairs = (;
-<<<<<<< HEAD
-        Pr_0 = pairs.Pr_0_Cheng,
-        a_m = pairs.a_m_Cheng,
-        a_h = pairs.a_h_Cheng,
-        b_m = pairs.b_m_Cheng,
-        b_h = pairs.b_h_Cheng,
-        ζ_a = pairs.ζ_a_Cheng,
-        γ = pairs.γ_Cheng,
-    )
-    return UF.ChengParams{FT}(; pairs...)
-=======
         Pr_0 = pairs.Pr_0_Beljaars,
         a_m = pairs.a_m_Beljaars,
         a_h = pairs.a_h_Beljaars,
@@ -55,7 +57,6 @@
         γ = pairs.γ_Beljaars,
     )
     return UF.BeljaarsParams{FT}(; pairs...)
->>>>>>> 5550bf8b
 end
 
 function create_uf_parameters(toml_dict, ::UF.HoltslagType)
