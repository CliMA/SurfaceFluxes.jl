"""
    SurfaceFluxes

## Interface
  - [`surface_conditions`](@ref) computes
    - Monin-Obukhov length
    - Potential temperature flux (if not given) using Monin-Obukhov theory
    - transport fluxes using Monin-Obukhov theory
    - friction velocity/temperature scale/tracer scales
    - exchange coefficients

## References
 - [Nishizawa2018](@cite)
 - [Byun1990](@cite)

"""
module SurfaceFluxes

import RootSolvers
const RS = RootSolvers

import KernelAbstractions
const KA = KernelAbstractions

using DocStringExtensions
const DSE = DocStringExtensions

import Thermodynamics
const TD = Thermodynamics

import StaticArrays
const SA = StaticArrays

include("UniversalFunctions.jl")
import .UniversalFunctions
const UF = UniversalFunctions

include("Parameters.jl")
import .Parameters

const SFP = Parameters
const APS = SFP.AbstractSurfaceFluxesParameters

abstract type SolverScheme end
struct FVScheme <: SolverScheme end
struct FDScheme <: SolverScheme end

# Allow users to skip error on non-convergence
# by importing:
# ```julia
# import SurfaceFluxes
# SurfaceFluxes.error_on_non_convergence() = false
# ```
# Error on convergence must be the default
# behavior because this can result in printing
# very large logs resulting in CI to seemingly hang.
error_on_non_convergence() = true

"""
    SurfaceFluxConditions

Surface flux conditions, returned from `surface_conditions`.

# Fields

$(DSE.FIELDS)
"""
struct SurfaceFluxConditions{FT <: Real}
    L_MO::FT
    shf::FT
    lhf::FT
    buoy_flux::FT
    ρτxz::FT
    ρτyz::FT
    ustar::FT
    Cd::FT
    Ch::FT
    evaporation::FT
end

function Base.show(io::IO, sfc::SurfaceFluxConditions)
    println(io, "----------------------- SurfaceFluxConditions")
    println(io, "L_MO                   = ", sfc.L_MO)
    println(io, "Sensible Heat Flux     = ", sfc.shf)
    println(io, "Latent Heat Flux       = ", sfc.lhf)
    println(io, "Buoyancy Flux          = ", sfc.buoy_flux)
    println(io, "Friction velocity u⋆   = ", sfc.ustar)
    println(io, "C_drag                 = ", sfc.Cd)
    println(io, "C_heat                 = ", sfc.Ch)
    println(io, "evaporation            = ", sfc.evaporation)
    println(io, "-----------------------")
end

"""
    SurfaceValues

Input container for state variables at the ground level.

# Fields

$(DSE.FIELDS)
"""
struct SurfaceValues{FT <: Real, A, TS <: TD.ThermodynamicState}
    z::FT
    u::A
    ts::TS
end

"""
    InteriorValues

Input container for state variables at the first interior node.

# Fields

$(DSE.FIELDS)
"""
struct InteriorValues{FT <: Real, A, TS <: TD.ThermodynamicState}
    z::FT
    u::A
    ts::TS
end

abstract type AbstractSurfaceConditions{FT <: Real, VI <: InteriorValues, VS <: SurfaceValues} end


"""
    Fluxes

Input container for state variables, latent and sensible heat fluxes roughness lengths,
initial obukhov length and gustiness.

# Fields

$(DSE.FIELDS)
"""
Base.@kwdef struct Fluxes{FT, VI, VS} <: AbstractSurfaceConditions{FT, VI, VS}
    state_in::VI
    state_sfc::VS
    shf::FT
    lhf::FT
    z0m::FT
    z0b::FT
    L_MO_init::FT = FT(-1)
    gustiness::FT = FT(1)
end

function Fluxes{FT}(; state_in, state_sfc, kwargs...) where {FT}
    types = (FT, typeof(state_in), typeof(state_sfc))
    return Fluxes{types...}(; state_in, state_sfc, kwargs...)
end


"""
    FluxesAndFrictionVelocity

Input container, given surface state variables, latent and sensible heat fluxes,
and the friction velocity, roughness lengths,
initial obukhov length and gustiness.

# Fields

$(DSE.FIELDS)
"""
Base.@kwdef struct FluxesAndFrictionVelocity{FT, VI, VS} <: AbstractSurfaceConditions{FT, VI, VS}
    state_in::VI
    state_sfc::VS
    shf::FT
    lhf::FT
    ustar::FT
    z0m::FT
    z0b::FT
    gustiness::FT = FT(1)
end

function FluxesAndFrictionVelocity{FT}(; state_in, state_sfc, kwargs...) where {FT}
    types = (FT, typeof(state_in), typeof(state_sfc))
    return FluxesAndFrictionVelocity{types...}(; state_in, state_sfc, kwargs...)
end

"""
    Coefficients

Input container, given surface state variables, and exchange coefficients,roughness lengths,
initial obukhov length and gustiness.

# Fields

$(DSE.FIELDS)
"""
Base.@kwdef struct Coefficients{FT, VI, VS} <: AbstractSurfaceConditions{FT, VI, VS}
    state_in::VI
    state_sfc::VS
    Cd::FT
    Ch::FT
    z0m::FT
    z0b::FT
    gustiness::FT = FT(1)
end

function Coefficients{FT}(; state_in, state_sfc, kwargs...) where {FT}
    types = (FT, typeof(state_in), typeof(state_sfc))
    return Coefficients{types...}(; state_in, state_sfc, kwargs...)
end


"""
    ValuesOnly

Input container, given only surface state variables, roughness lengths,
initial obukhov length and gustiness.

# Fields

$(DSE.FIELDS)
"""
Base.@kwdef struct ValuesOnly{FT, VI, VS} <: AbstractSurfaceConditions{FT, VI, VS}
    state_in::VI
    state_sfc::VS
    z0m::FT
    z0b::FT
    L_MO_init::FT = FT(-1)
    gustiness::FT = FT(1)
end

function ValuesOnly{FT}(; state_in, state_sfc, kwargs...) where {FT}
    types = (FT, typeof(state_in), typeof(state_sfc))
    return ValuesOnly{types...}(; state_in, state_sfc, kwargs...)
end

ts_in(sc::AbstractSurfaceConditions) = sc.state_in.ts
ts_sfc(sc::AbstractSurfaceConditions) = sc.state_sfc.ts

z_in(sc::AbstractSurfaceConditions) = sc.state_in.z
z_sfc(sc::AbstractSurfaceConditions) = sc.state_sfc.z
Δz(sc::AbstractSurfaceConditions) = z_in(sc) - z_sfc(sc)

z0(sc::AbstractSurfaceConditions, ::UF.HeatTransport) = sc.z0b
z0(sc::AbstractSurfaceConditions, ::UF.MomentumTransport) = sc.z0m

Δu1(sc::AbstractSurfaceConditions) = sc.state_in.u[1] - sc.state_sfc.u[1]
Δu2(sc::AbstractSurfaceConditions) = sc.state_in.u[2] - sc.state_sfc.u[2]

qt_in(param_set::APS, sc::AbstractSurfaceConditions) =
    TD.total_specific_humidity(SFP.thermodynamics_params(param_set), ts_in(sc))
qt_sfc(param_set::APS, sc::AbstractSurfaceConditions) =
    TD.total_specific_humidity(SFP.thermodynamics_params(param_set), ts_sfc(sc))
Δqt(param_set::APS, sc::AbstractSurfaceConditions) = qt_in(param_set, sc) - qt_sfc(param_set, sc)

u_in(sc::AbstractSurfaceConditions) = sc.state_in.u
u_sfc(sc::AbstractSurfaceConditions) = sc.state_sfc.u

function windspeed(sc::AbstractSurfaceConditions)
    return max(hypot(Δu1(sc), Δu2(sc)), sc.gustiness)
end

"""
    surface_conditions(
        param_set::CLIMAParameters.AbstractParameterSet,
        sc::SurfaceFluxes.AbstractSurfaceConditions{FT},
        scheme::SurfaceFluxes.SolverScheme = FVScheme();
        tol::RS.AbstractTolerance = RS.SolutionTolerance(FT(z_in(sc) / 50)),
        maxiter::Int = 10,
        soltype::RS.SolutionType = RS.CompactSolution(),
    ) where {FT}

The main user facing function of the module.
It computes the surface conditions
based on the Monin-Obukhov similarity functions. Requires
information about thermodynamic parameters (`param_set`)
the surface state `sc`, the universal function type and
the discretisation `scheme`. Default tolerance for 
Monin-Obukhov length is absolute (i.e. has units [m]).
Returns the RootSolvers `CompactSolution` by default.

Result struct of type SurfaceFluxConditions{FT} contains:
  - L_MO:   Monin-Obukhov lengthscale
  - shf:    Sensible Heat Flux
  - lhf:    Latent Heat Flux
  - ρτxz:   Momentum Flux (Eastward component)
  - ρτyz:   Momentum Flux (Northward component)
  - ustar:  Friction velocity
  - Cd:     Momentum Exchange Coefficient
  - Ch:     Thermal Exchange Coefficient
"""
function surface_conditions(
    param_set::APS,
    sc::AbstractSurfaceConditions{FT},
    scheme::SolverScheme = FVScheme();
    tol::RS.AbstractTolerance = RS.SolutionTolerance(FT(z_in(sc) / 50)),
    maxiter::Int = 10,
    soltype::RS.SolutionType = RS.CompactSolution(),
) where {FT}
    uft = SFP.universal_func_type(param_set)
    L_MO = obukhov_length(param_set, sc, uft, scheme; tol, maxiter, soltype)
    ustar = compute_ustar(param_set, L_MO, sc, uft, scheme)
    Cd = momentum_exchange_coefficient(param_set, L_MO, sc, uft, scheme)
    Ch = heat_exchange_coefficient(param_set, L_MO, sc, uft, scheme)
    shf = sensible_heat_flux(param_set, Ch, sc, scheme)
    lhf = latent_heat_flux(param_set, Ch, sc, scheme)
    buoy_flux = compute_buoyancy_flux(param_set, shf, lhf, ts_in(sc), ts_sfc(sc), scheme)
    ρτxz, ρτyz = momentum_fluxes(param_set, Cd, sc, scheme)
    E = evaporation(param_set, sc, Ch)
    return SurfaceFluxConditions{FT}(L_MO, shf, lhf, buoy_flux, ρτxz, ρτyz, ustar, Cd, Ch, E)
end

"""
    obukhov_length(sfc::SurfaceFluxConditions)

    obukhov_length( # internal method
        param_set::AbstractParameterSet,
        sc::AbstractSurfaceConditions,
        uft,
        scheme;
        tol::RS.AbstractTolerance = RS.SolutionTolerance(FT(z_in(sc) / 50)),
        maxiter::Int = 10
        soltype::RS.SolutionType = RS.CompactSolution(),
    )

Compute and return the Monin-Obukhov lengthscale (LMO).

The internal method for computing LMO depends on the
particular surface condition `sc`, of which there are
several options:

 - `FluxesAndFrictionVelocity`
 - `Coefficients`

## `AbstractSurfaceConditions` (fallback)

The Monin-Obukhov length is computed by solving a non-linear
equation given a tolerance `tol` and maximum iterations `maxiter`.

## `FluxesAndFrictionVelocity`

Surface fluxes and friction velocity are known.
Iterations are not needed to determine LMO.

## `Coefficients`

Exchange coefficients are known.
Iterations are not needed to determine LMO.
"""
function obukhov_length end

obukhov_length(sfc::SurfaceFluxConditions) = sfc.L_MO

function non_zero(value::FT) where {FT}
    if abs(value) < eps(FT)
        return value + sqrt(eps(FT))
    else
        return value
    end
end

function obukhov_length(
    param_set,
    sc::AbstractSurfaceConditions{FT},
    uft::UF.AUFT,
    scheme;
    tol::RS.AbstractTolerance = RS.SolutionTolerance(FT(z_in(sc) / 50)),
    maxiter::Int = 10,
    soltype::RS.SolutionType = RS.CompactSolution(),
) where {FT}
    thermo_params = SFP.thermodynamics_params(param_set)
    grav = SFP.grav(param_set)
    cp_d = SFP.cp_d(param_set)
    DSEᵥ_sfc = TD.virtual_dry_static_energy(thermo_params, ts_sfc(sc), grav * z_sfc(sc))
    DSEᵥ_in = TD.virtual_dry_static_energy(thermo_params, ts_in(sc), grav * z_in(sc))
    ΔDSEᵥ = DSEᵥ_in - DSEᵥ_sfc
    tol_neutral = FT(cp_d / 10)
<<<<<<< HEAD

    function solve_lmo(ΔDSEᵥ)
        if abs(ΔDSEᵥ) <= tol_neutral # Neutral Layer
            L_MO = z_in(sc) / tol_neutral
            sol = nothing
            is_converged = true
        elseif ΔDSEᵥ <= -tol_neutral # Unstable Layer
            sol = RS.find_zero(root_l_mo, RS.NewtonsMethodAD(sc.L_MO_init), soltype, tol, maxiter)
            L_MO = sol.root
            is_converged = sol.converged
        elseif ΔDSEᵥ >= tol_neutral # Stable Layer
          # Quantities known from flow dynamics
          ΔΘ = virtual_potential_temperature(ts_in(sc)) - virtual_potential_temperature(ts_sfc(sc))
          θᵥ = virtual_temperature(ts_sfc(sc))
          Ri_b = grav * z_in(sc) / θᵥ * (ΔΘ)/(u_in(sc)^2)
          # Quantities to be stored in parameters package
          ζₐ = FT(7.25)
          γ = FT(3.62)
          ϵₘ = FT(3e4)
          ϵₕ = ϵₘ / FT(0.7)
          C = FT(1)
          Pr₀ = FT(1)
          aₘ = FT(5)
          aₕ = FT(5)
          bₘ = FT(0.3)
          # Functions unique to GLGS universal function interpretation (0 ≤ ζ ≤ 100)
          ψₘ(ζ) = FT(-3aₘ/bₘ*((1+bₘ*ζ)^(1/3)-1))
          ψₕ(ζ) = FT(-Pr₀*aₕ/bₕ*log(1+bₕ*ζ))
          # Stability Functions 
          fₘ(ζ) = (1-ψₘ(ζ)/log(ϵₘ))^(-2) 
          fₕ(ζ) = (1-ψₘ(ζ)/log(ϵₘ))^(-1)*(1-ψₕ(ζ)/Pr₀/log(ϵₕ))^(-1)
          A₁ = (log(ϵₘ)-ψₘ(ζₐ))^(2*(γ-1))/(ζₐ^(γ-1) * (log(ϵₕ)-ψₕ(ζₐ))^(γ-1))
          A₂ = ((log(ϵₘ)-ψₘ(ζₐ))^2/(log(ϵₕ)-ψₕ(ζₐ))-C)
          A = A₁ * A₂
          # Known solution for ζ dimensionless spatial parameter
          ζₛ = C*Ri_b + A*Ri_b^γ
          # Compute exchange coefficients
          κ = SFP.von_karman_const(param_set)
          Cd = κ^2 / (log(ϵₘ)^2) * fₘ(ζₛ)
          Ch = κ^2 / (Pr₀ * log(ϵₘ) * log(ϵₕ)) * fₕ(ζₛ)
          # Return Obukhov length from known coefficients
=======
    if abs(ΔDSEᵥ) <= tol_neutral
        # Large L_MO -> virtual dry static energy suggests neutral boundary layer
        # Return ζ->0 in the neutral boundary layer case, where ζ = z / L_MO
        return L_MO = FT(Inf * sign(ΔDSEᵥ))
    else
        # Boundary layer is non-neutral, we need to iterate to determine the true solution.
        function root_l_mo(x_lmo)
            residual = x_lmo - local_lmo(param_set, x_lmo, sc, uft, scheme)
            return residual
>>>>>>> 0cade341
        end
        # Return the iterated solution for Monin-Obukhov length in non-neutral boundary layer case
        sol = RS.find_zero(root_l_mo, RS.NewtonsMethodAD(sc.L_MO_init), soltype, tol, maxiter)
        L_MO = sol.root
        if !sol.converged
            if error_on_non_convergence()
                KA.@print("maxiter reached in SurfaceFluxes.jl:\n")
                KA.@print(", T_in = ", TD.air_temperature(thermo_params, ts_in(sc)))
                KA.@print(", T_sfc = ", TD.air_temperature(thermo_params, ts_sfc(sc)))
                KA.@print(", q_in = ", TD.total_specific_humidity(thermo_params, ts_in(sc)))
                KA.@print(", q_sfc = ", TD.total_specific_humidity(thermo_params, ts_sfc(sc)))
                KA.@print(", u_in = ", u_in(sc))
                KA.@print(", u_sfc = ", u_sfc(sc))
                KA.@print(", z0_m = ", z0(sc, UF.MomentumTransport()))
                KA.@print(", z0_b = ", z0(sc, UF.HeatTransport()))
                KA.@print(", Δz = ", Δz(sc))
                KA.@print(", ΔDSEᵥ = ", ΔDSEᵥ)
                if soltype isa RS.CompactSolution
                    KA.@print(", sol.root = ", sol.root)
                else
                    KA.@print(", sol.root_history = ", sol.root_history)
                    KA.@print(", sol.err_history = ", sol.err_history)
                end
                error("Unconverged Surface Fluxes.")
            else
                KA.@print("Warning: Unconverged Surface Fluxes. Returning last interation.")
            end
        end
    end
    return non_zero(L_MO)
end

function obukhov_length(param_set, sc::FluxesAndFrictionVelocity{FT}, uft::UF.AUFT, scheme; kwargs...) where {FT}
    return -sc.ustar^3 / FT(SFP.von_karman_const(param_set)) / compute_buoyancy_flux(param_set, sc, scheme)
end

function obukhov_length(param_set, sc::Coefficients{FT}, uft::UF.AUFT, scheme; kwargs...) where {FT}
    lhf = latent_heat_flux(param_set, sc.Ch, sc, scheme)
    shf = sensible_heat_flux(param_set, sc.Ch, sc, scheme)
    ustar = sqrt(sc.Cd) * windspeed(sc)
    buoyancy_flux = compute_buoyancy_flux(param_set, shf, lhf, ts_in(sc), ts_sfc(sc), scheme)
    return -ustar^3 / FT(SFP.von_karman_const(param_set)) / buoyancy_flux
end

"""
    local_lmo(param_set, x_lmo, sc, uft, scheme)

Helper function for the iterative solver with the Monin-Obukhov length equation with buoyancy flux.
"""
function local_lmo(param_set, x_lmo, sc::Fluxes, uft::UF.AUFT, scheme)
    κ = SFP.von_karman_const(param_set)
    u_scale = compute_physical_scale_coeff(param_set, sc, x_lmo, UF.MomentumTransport(), uft, scheme)
    return -(windspeed(sc) * u_scale)^3 / κ / compute_buoyancy_flux(param_set, sc, scheme)
end

"""
    local_lmo(param_set, x_lmo, sc, uft, scheme)

Helper function for the iterative solver with the Monin-Obukhov
length equation with buoyancy star.
"""
function local_lmo(param_set, x_lmo, sc::ValuesOnly, uft::UF.AUFT, scheme)
    κ = SFP.von_karman_const(param_set)
    u_scale = compute_physical_scale_coeff(param_set, sc, x_lmo, UF.MomentumTransport(), uft, scheme)
    return (windspeed(sc) * u_scale)^2 / κ / non_zero(compute_bstar(param_set, x_lmo, sc, uft, scheme))
end

"""
    compute_buoyancy_flux(param_set, shf, lhf, ts_in, ts_sfc, scheme)

Returns the buoyancy flux when the surface fluxes are known.
"""
function compute_buoyancy_flux(param_set, shf::FT, lhf::FT, ts_in, ts_sfc, scheme) where {FT}
    thermo_params = SFP.thermodynamics_params(param_set)
    grav = SFP.grav(param_set)
    ε_vd = SFP.molmass_ratio(param_set)
    cp_m = TD.cp_m(thermo_params, ts_in)
    L_v = TD.latent_heat_vapor(thermo_params, ts_in)
    ρ_sfc = TD.air_density(thermo_params, ts_sfc)
    T_in = TD.air_temperature(thermo_params, ts_in)
    return grav / ρ_sfc * (shf / cp_m / T_in + (ε_vd - 1) * lhf / L_v)
end

function compute_buoyancy_flux(param_set, sc::Union{FluxesAndFrictionVelocity, Fluxes}, scheme)
    return compute_buoyancy_flux(param_set, sc.shf, sc.lhf, ts_in(sc), ts_sfc(sc), scheme)
end

"""
    compute_bstar(param_set, L_MO, sc, uft, scheme)

Returns buoyancy star based on known air densities.
"""
function compute_bstar(param_set, L_MO, sc::AbstractSurfaceConditions{FT}, uft::UF.AUFT, scheme) where {FT}
    thermo_params = SFP.thermodynamics_params(param_set)
    uf = UF.universal_func(uft, L_MO, SFP.uf_params(param_set))
    grav::FT = SFP.grav(param_set)
    DSEᵥ_sfc = TD.virtual_dry_static_energy(thermo_params, ts_sfc(sc), grav * z_sfc(sc))
    DSEᵥ_in = TD.virtual_dry_static_energy(thermo_params, ts_in(sc), grav * z_in(sc))
    DSEᵥ_star =
        compute_physical_scale_coeff(param_set, sc, L_MO, UF.HeatTransport(), uft, scheme) * (DSEᵥ_in - DSEᵥ_sfc)
    return grav * DSEᵥ_star / DSEᵥ_in
end

"""
    compute_bstar(param_set, L_MO, sc, uft, scheme)

Returns buoyancy star based on known friction velocity  and fluxes.
"""
compute_bstar(param_set, L_MO, sc::FluxesAndFrictionVelocity, uft, scheme) =
    -compute_buoyancy_flux(param_set, sc, scheme) / sc.ustar

"""
    compute_bstar(param_set, L_MO, sc, uft, scheme)

Return buoyancy star based on known fluxes.
"""
compute_bstar(param_set, L_MO, sc::Fluxes, uft, scheme) =
    -compute_buoyancy_flux(param_set, sc, scheme) / compute_ustar(param_set, L_MO, sc, uft, scheme)


"""
    compute_ustar(
        param_set::AbstractParameterSet,
        L_MO,
        sc::AbstractSufaceCondition,
        uft,
        scheme
    )

Return the friction velocity. This method is dispatched
by the surface condition:

## `sc::FluxesAndFrictionVelocity`

Friction velocity is known.

## `sc::Fluxes`

Compute given the Monin-Obukhov lengthscale.

## `sc::Coefficients`

Compute given the exchange coefficients.

## `sc::ValuesOnly`
Compute given the Monin-Obukhov lengthscale.
"""
function compute_ustar end

compute_ustar(param_set, L_MO, sc::FluxesAndFrictionVelocity, uft, scheme) = sc.ustar

compute_ustar(param_set, L_MO, sc::Fluxes, uft, scheme) =
    windspeed(sc) * compute_physical_scale_coeff(param_set, sc, L_MO, UF.MomentumTransport(), uft, scheme)

compute_ustar(param_set, L_MO, sc::Coefficients, uft, scheme) = sqrt(sc.Cd) * (windspeed(sc))

compute_ustar(param_set, L_MO, sc::ValuesOnly, uft, scheme) =
    windspeed(sc) * compute_physical_scale_coeff(param_set, sc, L_MO, UF.MomentumTransport(), uft, scheme)

"""
    momentum_exchange_coefficient(param_set, L_MO, sc, uft, scheme)

Compute and return Cd, the momentum exchange coefficient, given the
Monin-Obukhov lengthscale.
"""
function momentum_exchange_coefficient(
    param_set,
    L_MO,
    sc::Union{Fluxes, ValuesOnly, FluxesAndFrictionVelocity},
    uft::UF.AUFT,
    scheme,
)
    FT = eltype(L_MO)
    thermo_params = SFP.thermodynamics_params(param_set)
    κ = SFP.von_karman_const(param_set)
    grav::FT = SFP.grav(param_set)
    transport = UF.MomentumTransport()
    DSEᵥ_sfc = TD.virtual_dry_static_energy(thermo_params, ts_sfc(sc), grav * z_sfc(sc))
    DSEᵥ_in = TD.virtual_dry_static_energy(thermo_params, ts_in(sc), grav * z_in(sc))
    ΔDSEᵥ = DSEᵥ_in - DSEᵥ_sfc
    cp_d::FT = SFP.cp_d(param_set)
    tol_neutral = FT(cp_d / 10)
    if isapprox(ΔDSEᵥ, FT(0); atol = tol_neutral)
        Cd = (κ / log(Δz(sc) / z0(sc, transport)))^2
    else
        ustar = compute_ustar(param_set, L_MO, sc, uft, scheme)
        Cd = ustar^2 / windspeed(sc)^2
    end
    return Cd
end

"""
    momentum_exchange_coefficient(param_set, L_MO, sc, uft, scheme)

Return Cd, the momentum exchange coefficient.
"""
function momentum_exchange_coefficient(param_set, L_MO, sc::Coefficients, uft, scheme)
    return sc.Cd
end

"""
    heat_exchange_coefficient(param_set, L_MO, sc, uft, scheme)

Compute and return Ch, the heat exchange coefficient given the
Monin-Obukhov lengthscale.
"""
function heat_exchange_coefficient(
    param_set,
    L_MO,
    sc::Union{Fluxes, ValuesOnly, FluxesAndFrictionVelocity},
    uft,
    scheme,
)
    FT = eltype(L_MO)
    thermo_params = SFP.thermodynamics_params(param_set)
    transport = UF.HeatTransport()
    κ = SFP.von_karman_const(param_set)
    grav::FT = SFP.grav(param_set)
    cp_d::FT = SFP.cp_d(param_set)
    tol_neutral = FT(cp_d / 10)
    DSEᵥ_sfc = TD.virtual_dry_static_energy(thermo_params, ts_sfc(sc), grav * z_sfc(sc))
    DSEᵥ_in = TD.virtual_dry_static_energy(thermo_params, ts_in(sc), grav * z_in(sc))
    ΔDSEᵥ = DSEᵥ_in - DSEᵥ_sfc
    z0_b = z0(sc, UF.HeatTransport())
    z0_m = z0(sc, UF.MomentumTransport())
    if isapprox(ΔDSEᵥ, FT(0); atol = tol_neutral)
        Ch = κ^2 / (log(Δz(sc) / z0_b) * log(Δz(sc) / z0_m))
    else
        ϕ_heat = compute_physical_scale_coeff(param_set, sc, L_MO, transport, uft, scheme)
        ustar = compute_ustar(param_set, L_MO, sc, uft, scheme)
        Ch = ustar * ϕ_heat / windspeed(sc)
    end
    return Ch
end

"""
    heat_exchange_coefficient(param_set, L_MO, sc, uft, scheme)

Return Ch, the heat exchange coefficient given the
Monin-Obukhov lengthscale.
"""
function heat_exchange_coefficient(param_set, L_MO, sc::Coefficients, uft, scheme)
    return sc.Ch
end

"""
    momentum_fluxes(param_set, Cd, sc, scheme)

Compute and return the momentum fluxes
## Arguments
  - param_set: Abstract Parameter Set containing physical, thermodynamic parameters.
  - Cd: Momentum exchange coefficient
  - sc: Container for surface conditions based on known combination
        of the state vector, and {fluxes, friction velocity, exchange coefficients} for a given experiment
  - scheme: Discretization scheme (currently supports FD and FV)
"""
function momentum_fluxes(param_set, Cd, sc::AbstractSurfaceConditions, scheme)
    thermo_params = SFP.thermodynamics_params(param_set)
    ρ_sfc = TD.air_density(thermo_params, ts_sfc(sc))
    ρτxz = -ρ_sfc * Cd * Δu1(sc) * windspeed(sc)
    ρτyz = -ρ_sfc * Cd * Δu2(sc) * windspeed(sc)
    return (ρτxz, ρτyz)
end

"""
    sensible_heat_flux(param_set, Ch, sc, scheme)

Compute and return the sensible heat fluxes
## Arguments
  - param_set: Abstract Parameter Set containing physical, thermodynamic parameters.
  - Ch: Thermal exchange coefficient
  - sc: Container for surface conditions based on known combination
        of the state vector, and {fluxes, friction velocity, exchange coefficients} for a given experiment
  - scheme: Discretization scheme (currently supports FD and FV)
"""
function sensible_heat_flux(param_set, Ch::FT, sc::Union{ValuesOnly, Coefficients}, scheme) where {FT}
    thermo_params = SFP.thermodynamics_params(param_set)
    grav::FT = SFP.grav(param_set)
    cp_d::FT = SFP.cp_d(param_set)
    R_d::FT = SFP.R_d(param_set)
    T_0::FT = SFP.T_0(param_set)
    cp_m = TD.cp_m(thermo_params, ts_in(sc))
    ρ_sfc = TD.air_density(thermo_params, ts_sfc(sc))
    T_in = TD.air_temperature(thermo_params, ts_in(sc))
    T_sfc = TD.air_temperature(thermo_params, ts_sfc(sc))
    ΔT = T_in - T_sfc
    hd_sfc = cp_d * (T_sfc - T_0) + R_d * T_0
    ΔΦ = grav * Δz(sc)
    E = evaporation(param_set, sc, Ch)
    return -ρ_sfc * Ch * windspeed(sc) * (cp_m * ΔT + ΔΦ) - (hd_sfc) * E
end

function evaporation(param_set, sc::AbstractSurfaceConditions, Ch)
    thermo_params = SFP.thermodynamics_params(param_set)
    ρ_sfc = TD.air_density(thermo_params, ts_sfc(sc))
    return -ρ_sfc * Ch * windspeed(sc) * Δqt(param_set, sc)
end


"""
    sensible_heat_flux(param_set, Ch, sc, scheme)

In cases where surface fluxes are known,
return the known sensible heat flux.
"""
function sensible_heat_flux(param_set, Ch, sc::Union{Fluxes, FluxesAndFrictionVelocity}, scheme)
    return sc.shf
end

"""
    latent_heat_flux(param_set, Ch, sc, scheme)

In cases where surface fluxes are known,
return the known latent heat flux.
"""
function latent_heat_flux(param_set, L_MO, sc::Union{Fluxes, FluxesAndFrictionVelocity}, scheme)
    return sc.lhf
end

"""
    latent_heat_flux(param_set, Ch, sc, scheme)

Compute and return the latent heat flux
## Arguments
  - param_set: Abstract Parameter Set containing physical, thermodynamic parameters.
  - Ch: Thermal exchange coefficient
  - sc: Container for surface conditions based on known combination
        of the state vector, and {fluxes, friction velocity, exchange coefficients} for a given experiment
  - scheme: Discretization scheme (currently supports FD and FV)
"""
function latent_heat_flux(param_set, Ch::FT, sc::Union{ValuesOnly, Coefficients}, scheme) where {FT}
    thermo_params = SFP.thermodynamics_params(param_set)
    grav::FT = SFP.grav(param_set)
    ρ_sfc = TD.air_density(thermo_params, ts_sfc(sc))
    cp_v::FT = SFP.cp_v(param_set)
    Lv_0::FT = SFP.LH_v0(param_set)
    T_0::FT = SFP.T_0(param_set)
    T_sfc = TD.air_temperature(thermo_params, ts_sfc(sc))
    hv_sfc = cp_v * (T_sfc - T_0) + Lv_0
    Φ_sfc = grav * z_sfc(sc)
    E = evaporation(param_set, sc, Ch)
    lhf = (hv_sfc + Φ_sfc) * E
    return lhf
end


"""
    compute_physical_scale_coeff(param_set, sc, L_MO, transport, uft, ::FVScheme)

Computes the coefficient for the physical scale of a variable based on Nishizawa(2018)
for the FV scheme.

## Arguments
  - param_set: Abstract Parameter Set containing physical, thermodynamic parameters.
  - sc: Container for surface conditions based on known combination
        of the state vector, and {fluxes, friction velocity, exchange coefficients} for a given experiment
  - L_MO: Monin-Obukhov length
  - transport: Transport type, (e.g. Momentum or Heat, used to determine physical scale coefficients)
  - uft: A Universal Function type, (returned by, e.g. Businger())
  - scheme: Discretization scheme (currently supports FD and FV)
"""
function compute_physical_scale_coeff(
    param_set::APS,
    sc::AbstractSurfaceConditions,
    L_MO::FT,
    transport,
    uft,
    ::FVScheme,
) where {FT}
    von_karman_const::FT = SFP.von_karman_const(param_set)
    uf = UF.universal_func(uft, L_MO, SFP.uf_params(param_set))
    _π_group = FT(UF.π_group(uf, transport))
    _π_group⁻¹ = (1 / _π_group)
    R_z0 = 1 - z0(sc, transport) / Δz(sc)
    denom1 = log(Δz(sc) / z0(sc, transport))
    denom2 = -UF.Psi(uf, Δz(sc) / uf.L, transport)
    denom3 = z0(sc, transport) / Δz(sc) * UF.Psi(uf, z0(sc, transport) / uf.L, transport)
    denom4 = R_z0 * (UF.psi(uf, z0(sc, transport) / uf.L, transport) - 1)
    Σterms = denom1 + denom2 + denom3 + denom4
    return _π_group⁻¹ * von_karman_const / Σterms
end


"""
    compute_physical_scale_coeff(param_set, sc, L_MO, transport, uft, ::FDScheme)

Computes the coefficient for the physical scale of a variable based on Byun(1990)
for the Finite Differneces scheme.

## Arguments
  - param_set: Abstract Parameter Set containing physical, thermodynamic parameters.
  - sc: Container for surface conditions based on known combination
        of the state vector, and {fluxes, friction velocity, exchange coefficients} for a given experiment
  - L_MO: Monin-Obukhov length
  - transport: Transport type, (e.g. Momentum or Heat, used to determine physical scale coefficients)
  - uft: A Universal Function type, (returned by, e.g. Businger())
  - scheme: Discretization scheme (currently supports FD and FV)
"""
function compute_physical_scale_coeff(
    param_set,
    sc::AbstractSurfaceConditions,
    L_MO::FT,
    transport,
    uft,
    ::FDScheme,
) where {FT}
    von_karman_const::FT = SFP.von_karman_const(param_set)
    uf = UF.universal_func(uft, L_MO, SFP.uf_params(param_set))
    _π_group = FT(UF.π_group(uf, transport))
    _π_group⁻¹ = (1 / _π_group)
    denom1 = log(Δz(sc) / z0(sc, transport))
    denom2 = -UF.psi(uf, Δz(sc) / uf.L, transport)
    denom3 = UF.psi(uf, z0(sc, transport) / uf.L, transport)
    Σterms = denom1 + denom2 + denom3
    return _π_group⁻¹ * von_karman_const / Σterms
end

"""
    recover_profile(param_set, sc, L_MO, Z, X_in, X_sfc, transport, uft, scheme)

Recover profiles of variable X given values of Z coordinates. Follows Nishizawa equation (21,22)
## Arguments
  - param_set: Abstract Parameter Set containing physical, thermodynamic parameters.
  - sc: Container for surface conditions based on known combination
        of the state vector, and {fluxes, friction velocity, exchange coefficients} for a given experiment
  - L_MO: Monin-Obukhov length
  - Z: Z coordinate(s) (within surface layer) for which variable values are required
  - X_in,X_sfc: For variable X, values at interior and surface nodes
  - transport: Transport type, (e.g. Momentum or Heat, used to determine physical scale coefficients)
  - uft: A Universal Function type, (returned by, e.g., Businger())
  - scheme: Discretization scheme (currently supports FD and FV)

# TODO: add tests
"""
function recover_profile(
    param_set::APS,
    sc::AbstractSurfaceConditions,
    L_MO,
    Z,
    X_in,
    X_sfc,
    transport,
    uft::UF.AUFT,
    scheme::Union{FVScheme, FDScheme},
) where {FT}
    @assert isless.(Z, sc.vals_in.z)
    uf = UF.universal_func(uft, L_MO, SFP.uf_params(param_set))
    von_karman_const::FT = SFP.von_karman_const(param_set)
    _π_group = FT(UF.π_group(uf, transport))
    _π_group⁻¹ = (1 / _π_group)
    num1 = log(Z / z0(sc, transport))
    num2 = -UF.psi(uf, Z / L_MO, transport)
    num3 = UF.psi(uf, z0(sc, transport) / L_MO, transport)
    Σnum = num1 + num2 + num3
    ΔX = X_in - X_sfc
    return Σnum * compute_physical_scale_coeff(param_set, sc, L_MO, transport, uft, scheme) * _π_group⁻¹ * ΔX + X_sfc
end


end # SurfaceFluxes module<|MERGE_RESOLUTION|>--- conflicted
+++ resolved
@@ -369,87 +369,74 @@
     DSEᵥ_in = TD.virtual_dry_static_energy(thermo_params, ts_in(sc), grav * z_in(sc))
     ΔDSEᵥ = DSEᵥ_in - DSEᵥ_sfc
     tol_neutral = FT(cp_d / 10)
-<<<<<<< HEAD
-
-    function solve_lmo(ΔDSEᵥ)
-        if abs(ΔDSEᵥ) <= tol_neutral # Neutral Layer
-            L_MO = z_in(sc) / tol_neutral
-            sol = nothing
-            is_converged = true
-        elseif ΔDSEᵥ <= -tol_neutral # Unstable Layer
-            sol = RS.find_zero(root_l_mo, RS.NewtonsMethodAD(sc.L_MO_init), soltype, tol, maxiter)
-            L_MO = sol.root
-            is_converged = sol.converged
-        elseif ΔDSEᵥ >= tol_neutral # Stable Layer
-          # Quantities known from flow dynamics
-          ΔΘ = virtual_potential_temperature(ts_in(sc)) - virtual_potential_temperature(ts_sfc(sc))
-          θᵥ = virtual_temperature(ts_sfc(sc))
-          Ri_b = grav * z_in(sc) / θᵥ * (ΔΘ)/(u_in(sc)^2)
-          # Quantities to be stored in parameters package
-          ζₐ = FT(7.25)
-          γ = FT(3.62)
-          ϵₘ = FT(3e4)
-          ϵₕ = ϵₘ / FT(0.7)
-          C = FT(1)
-          Pr₀ = FT(1)
-          aₘ = FT(5)
-          aₕ = FT(5)
-          bₘ = FT(0.3)
-          # Functions unique to GLGS universal function interpretation (0 ≤ ζ ≤ 100)
-          ψₘ(ζ) = FT(-3aₘ/bₘ*((1+bₘ*ζ)^(1/3)-1))
-          ψₕ(ζ) = FT(-Pr₀*aₕ/bₕ*log(1+bₕ*ζ))
-          # Stability Functions 
-          fₘ(ζ) = (1-ψₘ(ζ)/log(ϵₘ))^(-2) 
-          fₕ(ζ) = (1-ψₘ(ζ)/log(ϵₘ))^(-1)*(1-ψₕ(ζ)/Pr₀/log(ϵₕ))^(-1)
-          A₁ = (log(ϵₘ)-ψₘ(ζₐ))^(2*(γ-1))/(ζₐ^(γ-1) * (log(ϵₕ)-ψₕ(ζₐ))^(γ-1))
-          A₂ = ((log(ϵₘ)-ψₘ(ζₐ))^2/(log(ϵₕ)-ψₕ(ζₐ))-C)
-          A = A₁ * A₂
-          # Known solution for ζ dimensionless spatial parameter
-          ζₛ = C*Ri_b + A*Ri_b^γ
-          # Compute exchange coefficients
-          κ = SFP.von_karman_const(param_set)
-          Cd = κ^2 / (log(ϵₘ)^2) * fₘ(ζₛ)
-          Ch = κ^2 / (Pr₀ * log(ϵₘ) * log(ϵₕ)) * fₕ(ζₛ)
-          # Return Obukhov length from known coefficients
-=======
-    if abs(ΔDSEᵥ) <= tol_neutral
-        # Large L_MO -> virtual dry static energy suggests neutral boundary layer
-        # Return ζ->0 in the neutral boundary layer case, where ζ = z / L_MO
-        return L_MO = FT(Inf * sign(ΔDSEᵥ))
-    else
-        # Boundary layer is non-neutral, we need to iterate to determine the true solution.
-        function root_l_mo(x_lmo)
-            residual = x_lmo - local_lmo(param_set, x_lmo, sc, uft, scheme)
-            return residual
->>>>>>> 0cade341
-        end
-        # Return the iterated solution for Monin-Obukhov length in non-neutral boundary layer case
-        sol = RS.find_zero(root_l_mo, RS.NewtonsMethodAD(sc.L_MO_init), soltype, tol, maxiter)
-        L_MO = sol.root
-        if !sol.converged
-            if error_on_non_convergence()
-                KA.@print("maxiter reached in SurfaceFluxes.jl:\n")
-                KA.@print(", T_in = ", TD.air_temperature(thermo_params, ts_in(sc)))
-                KA.@print(", T_sfc = ", TD.air_temperature(thermo_params, ts_sfc(sc)))
-                KA.@print(", q_in = ", TD.total_specific_humidity(thermo_params, ts_in(sc)))
-                KA.@print(", q_sfc = ", TD.total_specific_humidity(thermo_params, ts_sfc(sc)))
-                KA.@print(", u_in = ", u_in(sc))
-                KA.@print(", u_sfc = ", u_sfc(sc))
-                KA.@print(", z0_m = ", z0(sc, UF.MomentumTransport()))
-                KA.@print(", z0_b = ", z0(sc, UF.HeatTransport()))
-                KA.@print(", Δz = ", Δz(sc))
-                KA.@print(", ΔDSEᵥ = ", ΔDSEᵥ)
-                if soltype isa RS.CompactSolution
-                    KA.@print(", sol.root = ", sol.root)
-                else
-                    KA.@print(", sol.root_history = ", sol.root_history)
-                    KA.@print(", sol.err_history = ", sol.err_history)
-                end
-                error("Unconverged Surface Fluxes.")
-            else
-                KA.@print("Warning: Unconverged Surface Fluxes. Returning last interation.")
-            end
-        end
+    function root_l_mo(x_lmo)
+      residual = x_lmo - local_lmo(param_set, x_lmo, sc, uft, scheme)
+      return residual
+    end
+    if abs(ΔDSEᵥ) <= tol_neutral # Neutral Layer
+      # Large L_MO -> virtual dry static energy suggests neutral boundary layer
+      # Return ζ->0 in the neutral boundary layer case, where ζ = z / L_MO
+      return L_MO = FT(Inf * sign(ΔDSEᵥ))
+    elseif ΔDSEᵥ <= -tol_neutral # Unstable Layer
+      sol = RS.find_zero(root_l_mo, RS.NewtonsMethodAD(sc.L_MO_init), soltype, tol, maxiter)
+      L_MO = sol.root
+      is_converged = sol.converged
+      if !sol.converged
+          if error_on_non_convergence()
+              KA.@print("maxiter reached in SurfaceFluxes.jl:\n")
+              KA.@print(", T_in = ", TD.air_temperature(thermo_params, ts_in(sc)))
+              KA.@print(", T_sfc = ", TD.air_temperature(thermo_params, ts_sfc(sc)))
+              KA.@print(", q_in = ", TD.total_specific_humidity(thermo_params, ts_in(sc)))
+              KA.@print(", q_sfc = ", TD.total_specific_humidity(thermo_params, ts_sfc(sc)))
+              KA.@print(", u_in = ", u_in(sc))
+              KA.@print(", u_sfc = ", u_sfc(sc))
+              KA.@print(", z0_m = ", z0(sc, UF.MomentumTransport()))
+              KA.@print(", z0_b = ", z0(sc, UF.HeatTransport()))
+              KA.@print(", Δz = ", Δz(sc))
+              KA.@print(", ΔDSEᵥ = ", ΔDSEᵥ)
+              if soltype isa RS.CompactSolution
+                  KA.@print(", sol.root = ", sol.root)
+              else
+                  KA.@print(", sol.root_history = ", sol.root_history)
+                  KA.@print(", sol.err_history = ", sol.err_history)
+              end
+              error("Unconverged Surface Fluxes.")
+          else
+              KA.@print("Warning: Unconverged Surface Fluxes. Returning last interation.")
+          end
+      end
+    elseif ΔDSEᵥ >= tol_neutral # Stable Layer
+      # Quantities known from flow dynamics
+      ΔΘ = virtual_potential_temperature(ts_in(sc)) - virtual_potential_temperature(ts_sfc(sc))
+      θᵥ = virtual_temperature(ts_sfc(sc))
+      Ri_b = grav * z_in(sc) / θᵥ * (ΔΘ)/(u_in(sc)^2)
+      # Quantities to be stored in parameters package
+      ζₐ = FT(7.25)
+      γ = FT(3.62)
+      ϵₘ = FT(z_in(sc)/z0(sc, UF.MomentumTransport()))
+      ϵₘ = FT(z_in(sc)/z0(sc, UF.HeatTransport()))
+      C = (log(ϵₘ))^2/(log(ϵₕ))
+      Pr₀ = FT(1)
+      aₘ = FT(5)
+      aₕ = FT(5)
+      bₘ = FT(0.3)
+      # Functions unique to GLGS universal function interpretation (0 ≤ ζ ≤ 100)
+      ψₘ(ζ) = FT(-3aₘ/bₘ*((1+bₘ*ζ)^(1/3)-1))
+      ψₕ(ζ) = FT(-Pr₀*aₕ/bₕ*log(1+bₕ*ζ))
+      # Stability Functions 
+      fₘ(ζ) = (1-ψₘ(ζ)/log(ϵₘ))^(-2) 
+      fₕ(ζ) = (1-ψₘ(ζ)/log(ϵₘ))^(-1)*(1-ψₕ(ζ)/Pr₀/log(ϵₕ))^(-1)
+      A₁ = (log(ϵₘ)-ψₘ(ζₐ))^(2*(γ-1))/(ζₐ^(γ-1) * (log(ϵₕ)-ψₕ(ζₐ))^(γ-1))
+      A₂ = ((log(ϵₘ)-ψₘ(ζₐ))^2/(log(ϵₕ)-ψₕ(ζₐ))-C)
+      A = A₁ * A₂
+      # Known solution for ζ dimensionless spatial parameter
+      ζₛ = C*Ri_b + A*Ri_b^γ
+      # Compute exchange coefficients
+      κ = SFP.von_karman_const(param_set)
+      Cd = κ^2 / (log(ϵₘ)^2) * fₘ(ζₛ)
+      Ch = κ^2 / (Pr₀ * log(ϵₘ) * log(ϵₕ)) * fₕ(ζₛ)
+      O = SF.Coefficients(sc.state_in, state_sfc, Cd, Ch, sc.z0m, sc.z0b)
+      L_MO = obukhov_length(param_set, O, uft, scheme; tol, maxiter, soltype)
     end
     return non_zero(L_MO)
 end
