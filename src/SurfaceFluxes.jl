"""
    SurfaceFluxes

## Interface
  - [`surface_conditions`](@ref) computes
    - Monin-Obukhov length
    - Potential temperature flux (if not given) using Monin-Obukhov theory
    - transport fluxes using Monin-Obukhov theory
    - friction velocity/temperature scale/tracer scales
    - exchange coefficients

## References
 - [Nishizawa2018](@cite)
 - [Byun1990](@cite)

"""
module SurfaceFluxes

include("UniversalFunctions.jl")
include("Parameters.jl")

import RootSolvers
const RS = RootSolvers

using DocStringExtensions
const DSE = DocStringExtensions

import Thermodynamics
const TD = Thermodynamics

import .UniversalFunctions
const UF = UniversalFunctions

import .Parameters

const SFP = Parameters
const APS = SFP.AbstractSurfaceFluxesParameters

abstract type SolverScheme end
struct LayerAverageScheme <: SolverScheme end
struct PointValueScheme <: SolverScheme end

"""
    SurfaceFluxConditions

Surface flux conditions, returned from `surface_conditions`.

# Fields

$(DSE.FIELDS)
"""
struct SurfaceFluxConditions{FT <: Real}
    L_MO::FT
    shf::FT
    lhf::FT
    buoy_flux::FT
    ρτxz::FT
    ρτyz::FT
    ustar::FT
    Cd::FT
    Ch::FT
    evaporation::FT
end

SurfaceFluxConditions(L_MO, shf, lhf, buoy_flux, ρτxz, ρτyz, ustar, Cd, Ch, E) =
    SurfaceFluxConditions(
        promote(L_MO, shf, lhf, buoy_flux, ρτxz, ρτyz, ustar, Cd, Ch, E)...,
    )

function Base.show(io::IO, sfc::SurfaceFluxConditions)
    println(io, "----------------------- SurfaceFluxConditions")
    println(io, "L_MO                   = ", sfc.L_MO)
    println(io, "Sensible Heat Flux     = ", sfc.shf)
    println(io, "Latent Heat Flux       = ", sfc.lhf)
    println(io, "Buoyancy Flux          = ", sfc.buoy_flux)
    println(io, "Friction velocity u⋆   = ", sfc.ustar)
    println(io, "C_drag                 = ", sfc.Cd)
    println(io, "C_heat                 = ", sfc.Ch)
    println(io, "evaporation            = ", sfc.evaporation)
    println(io, "-----------------------")
end

"""
   StateValues

Input container for state variables at either first / interior nodes.

# Fields

$(DSE.FIELDS)
"""
struct StateValues{FT <: Real, A, TS <: TD.ThermodynamicState}
    z::FT
    u::A
    ts::TS
end

abstract type RoughnessModel end
struct CharnockRoughness <: RoughnessModel end
struct ScalarRoughness <: RoughnessModel end

abstract type AbstractSurfaceConditions{
    FT <: Real,
    SVA <: StateValues,
    SVB <: StateValues,
    RM <: RoughnessModel,
} end

"""
    Fluxes

Input container for state variables, latent and sensible heat fluxes roughness lengths,
initial obukhov length and gustiness.

# Fields

$(DSE.FIELDS)
"""
struct Fluxes{FT, SVA, SVB, RM} <: AbstractSurfaceConditions{FT, SVA, SVB, RM}
    state_in::SVA
    state_sfc::SVB
    shf::FT
    lhf::FT
    z0m::FT
    z0b::FT
    gustiness::FT
    roughness_model::RM
end

function Fluxes(
    state_in::SVA,
    state_sfc::SVB,
    shf::FT,
    lhf::FT,
    z0m::FT,
    z0b::FT;
    gustiness::FT = FT(1),
    roughness_model::RM = ScalarRoughness(),
) where {SVA, SVB, FT, RM}
    return Fluxes{FT, SVA, SVB, RM}(
        state_in,
        state_sfc,
        shf,
        lhf,
        z0m,
        z0b,
        gustiness,
        roughness_model,
    )
end


"""
    FluxesAndFrictionVelocity

Input container, given surface state variables, latent and sensible heat fluxes,
and the friction velocity, roughness lengths,
initial obukhov length and gustiness.

# Fields

$(DSE.FIELDS)
"""
struct FluxesAndFrictionVelocity{FT, SVA, SVB, RM} <:
       AbstractSurfaceConditions{FT, SVA, SVB, RM}
    state_in::SVA
    state_sfc::SVB
    shf::FT
    lhf::FT
    ustar::FT
    z0m::FT
    z0b::FT
    gustiness::FT
    roughness_model::RM
end

function FluxesAndFrictionVelocity(
    state_in::SVA,
    state_sfc::SVB,
    shf::FT,
    lhf::FT,
    ustar::FT,
    z0m::FT,
    z0b::FT;
    gustiness::FT = FT(1),
    roughness_model::RM = ScalarRoughness(),
) where {SVA, SVB, FT, RM}
    return FluxesAndFrictionVelocity{FT, SVA, SVB, RM}(
        state_in,
        state_sfc,
        shf,
        lhf,
        ustar,
        z0m,
        z0b,
        gustiness,
        roughness_model,
    )
end

"""
    Coefficients

Input container, given surface state variables, and exchange coefficients,roughness lengths,
initial obukhov length and gustiness.

# Fields

$(DSE.FIELDS)
"""
struct Coefficients{FT, SVA, SVB, RM} <: AbstractSurfaceConditions{FT, SVA, SVB, RM}
    state_in::SVA
    state_sfc::SVB
    Cd::FT
    Ch::FT
    gustiness::FT
    beta::FT
    roughness_model::RM
end

function Coefficients(
    state_in::SVA,
    state_sfc::SVB,
    Cd::FT,
    Ch::FT;
    gustiness::FT = FT(1),
    beta::FT = FT(1),
    roughness_model::RM = ScalarRoughness(),
) where {SVA, SVB, FT, RM}
    return Coefficients{FT, SVA, SVB, RM}(
        state_in,
        state_sfc,
        Cd,
        Ch,
        gustiness,
        beta,
        roughness_model,
    )
end


"""
    ValuesOnly

Input container, given only surface state variables, roughness lengths,
initial obukhov length and gustiness.

# Fields

$(DSE.FIELDS)
"""
struct ValuesOnly{FT, SVA, SVB, RM} <: AbstractSurfaceConditions{FT, SVA, SVB, RM}
    state_in::SVA
    state_sfc::SVB
    z0m::FT
    z0b::FT
    gustiness::FT
    beta::FT
    roughness_model::RM
end

function ValuesOnly(
    state_in::SVA,
    state_sfc::SVB,
    z0m::FT,
    z0b::FT;
    gustiness::FT = FT(1),
    beta::FT = FT(1),
    roughness_model::RM = ScalarRoughness(),
) where {SVA, SVB, FT, RM}
    return ValuesOnly{FT, SVA, SVB, RM}(
        state_in,
        state_sfc,
        z0m,
        z0b,
        gustiness,
        beta,
        roughness_model,
    )
end

function windspeed(sc::AbstractSurfaceConditions)
    return max(hypot(Δu1(sc), Δu2(sc)), sc.gustiness)
end

### Utilitity functions for calculations of differences between
### atmospheric state properties at the first interior node and

# Thermodynamic States
ts_in(sc::AbstractSurfaceConditions) = sc.state_in.ts
ts_sfc(sc::AbstractSurfaceConditions) = sc.state_sfc.ts

# Near-surface layer depth
z_in(sc::AbstractSurfaceConditions) = sc.state_in.z
z_sfc(sc::AbstractSurfaceConditions) = sc.state_sfc.z
Δz(sc::AbstractSurfaceConditions) = z_in(sc) - z_sfc(sc)

# Velocity
Δu1(sc::AbstractSurfaceConditions) = sc.state_in.u[1] - sc.state_sfc.u[1]
Δu2(sc::AbstractSurfaceConditions) = sc.state_in.u[2] - sc.state_sfc.u[2]

# Total Specific Humidity
qt_in(param_set::APS, sc::AbstractSurfaceConditions) =
    TD.total_specific_humidity(SFP.thermodynamics_params(param_set), ts_in(sc))
qt_sfc(param_set::APS, sc::AbstractSurfaceConditions) =
    TD.total_specific_humidity(SFP.thermodynamics_params(param_set), ts_sfc(sc))
Δqt(param_set::APS, sc::AbstractSurfaceConditions) =
    qt_in(param_set, sc) - qt_sfc(param_set, sc)

# Virtual Potential Temperature
θᵥ_in(param_set::APS, sc::AbstractSurfaceConditions) =
    TD.virtual_pottemp(SFP.thermodynamics_params(param_set), ts_in(sc))
θᵥ_sfc(param_set::APS, sc::AbstractSurfaceConditions) =
    TD.virtual_pottemp(SFP.thermodynamics_params(param_set), ts_sfc(sc))
Δθᵥ(param_set::APS, sc::AbstractSurfaceConditions) =
    θᵥ_in(param_set, sc) - θᵥ_sfc(param_set, sc)

# Virtual Dry Static Energy
DSEᵥ_in(param_set::APS, sc::AbstractSurfaceConditions) =
    TD.virtual_dry_static_energy(SFP.thermodynamics_params(param_set),
        ts_in(sc),
        SFP.grav(param_set)*z_in(sc))
DSEᵥ_sfc(param_set::APS, sc::AbstractSurfaceConditions) =
    TD.virtual_dry_static_energy(SFP.thermodynamics_params(param_set),
        ts_sfc(sc),
        SFP.grav(param_set)*z_sfc(sc))
ΔDSEᵥ(param_set::APS, sc::AbstractSurfaceConditions) =
    DSEᵥ_in(param_set, sc) - DSEᵥ_sfc(param_set, sc)

# Roughness Model Computations
function compute_z0(u★, sfc_param_set,
    sc::AbstractSurfaceConditions, ::ScalarRoughness, ::UF.MomentumTransport)
    return sc.z0m
end

function compute_z0(u★, sfc_param_set,
    sc, ::CharnockRoughness, ::UF.MomentumTransport)
    𝛼 = eltype(u★)(0.011)
    𝑔 = SFP.grav(sfc_param_set)
    return 𝛼 * u★^2 / 𝑔
end
function compute_z0(u★, sfc_param_set,
    sc, ::CharnockRoughness, ::UF.HeatTransport)
    𝛼 = eltype(u★)(0.011)
    𝑔 = SFP.grav(sfc_param_set)
    return 𝛼 * u★^2 / 𝑔
end

function compute_z0(u★, sfc_param_set,
    sc::AbstractSurfaceConditions, ::ScalarRoughness, ::UF.HeatTransport)
    return sc.z0m
end
function compute_z0(u★, sfc_param_set,
    sc::Coefficients, ::ScalarRoughness, ::UF.MomentumTransport)
    return compute_z0(u★, sfc_param_set, sc, CharnockRoughness(), UF.MomentumTransport())
end
function compute_z0(u★, sfc_param_set,
    sc::Coefficients, ::ScalarRoughness, ::UF.HeatTransport)
    return compute_z0(u★, sfc_param_set, sc, CharnockRoughness(), UF.MomentumTransport())
end
function compute_z0(u★, sfc_param_set,
    sc, ::ScalarRoughness, ::UF.HeatTransport)
    return sc.z0b
end


"""
    surface_conditions(
        param_set::AbstractSurfaceFluxesParameters,
        sc::SurfaceFluxes.AbstractSurfaceConditions,
        scheme::SurfaceFluxes.SolverScheme = PointValueScheme();
        tol_neutral = SFP.cp_d(param_set) / 100,
        tol::RS.AbstractTolerance = RS.RelativeSolutionTolerance(FT(0.01)),
        maxiter::Int = 10,
        soltype::RS.SolutionType = RS.CompactSolution(),
        noniterative_stable_sol::Bool=true,
    )

The main user facing function of the module.
It computes the surface conditions
based on the Monin-Obukhov similarity functions. Requires
information about thermodynamic parameters (`param_set`),
the surface state `sc`, and the discretisation `scheme`. Default tolerance for
Monin-Obukhov length is absolute (i.e. has units [m]).
Returns the RootSolvers `CompactSolution` by default.

Result struct of type SurfaceFluxConditions contains:
  - L_MO:   Monin-Obukhov lengthscale
  - shf:    Sensible Heat Flux
  - lhf:    Latent Heat Flux
  - ρτxz:   Momentum Flux (Eastward component)
  - ρτyz:   Momentum Flux (Northward component)
  - ustar:  Friction velocity
  - Cd:     Momentum Exchange Coefficient
  - Ch:     Thermal Exchange Coefficient
"""
function surface_conditions(
    param_set::APS{FT},
    sc::AbstractSurfaceConditions,
    scheme::SolverScheme = PointValueScheme();
    tol_neutral = SFP.cp_d(param_set) / 100,
    tol::RS.AbstractTolerance = RS.RelativeSolutionTolerance(FT(0.01)),
    maxiter::Int = 30,
    soltype::RS.SolutionType = RS.CompactSolution(),
    noniterative_stable_sol::Bool = true,
) where {FT}
<<<<<<< HEAD
    uft = SFP.universal_func_type(param_set)
    X★ = obukhov_similarity_solution(
=======
    L_MO = obukhov_length(
>>>>>>> 182fabed
        param_set,
        sc,
        scheme,
        tol,
        tol_neutral,
        maxiter,
        soltype,
        noniterative_stable_sol,
    )
<<<<<<< HEAD
    L_MO = X★.L★
    ustar = X★.u★
    𝓁u = X★.𝓁u
    𝓁θ = X★.𝓁θ
=======
    ustar = compute_ustar(param_set, L_MO, sc, scheme)
>>>>>>> 182fabed
    Cd = momentum_exchange_coefficient(
        param_set,
        L_MO,
        ustar,
        sc,
        scheme,
        tol_neutral,
    )
<<<<<<< HEAD
    Ch =
        heat_exchange_coefficient(
            param_set,
            L_MO,
            ustar,
            sc,
            uft,
            scheme,
            tol_neutral,
        )
    shf = sensible_heat_flux(param_set, Ch, sc, scheme)
    lhf = latent_heat_flux(param_set, Ch, sc, scheme)
    buoy_flux = compute_buoyancy_flux(
        param_set,
        shf,
        lhf,
        ts_in(sc),
        ts_sfc(sc),
        scheme,
    )
    ρτxz, ρτyz = momentum_fluxes(param_set, Cd, sc, scheme)
    E = evaporation(param_set, sc, Ch)
    return SurfaceFluxConditions(
        L_MO,
        shf,
        lhf,
        buoy_flux,
        ρτxz,
        ρτyz,
        ustar,
        Cd,
        Ch,
        E,
    )
end

function surface_conditions(
    param_set::APS{FT},
    sc::FluxesAndFrictionVelocity,
    scheme::SolverScheme = PointValueScheme();
    tol_neutral = SFP.cp_d(param_set) / 100,
    tol::RS.AbstractTolerance = RS.RelativeSolutionTolerance(FT(0.01)),
    maxiter::Int = 30,
    soltype::RS.SolutionType = RS.CompactSolution(),
    noniterative_stable_sol::Bool = true,
) where {FT}
    uft = SFP.universal_func_type(param_set)
    L_MO, _ = obukhov_similarity_solution(
        param_set,
        sc,
        uft,
        scheme,
        tol,
        tol_neutral,
        maxiter,
        soltype,
        noniterative_stable_sol,
    )
    ustar = sc.ustar
    Cd = momentum_exchange_coefficient(param_set, L_MO, ustar, sc, uft, scheme, tol_neutral)
    Ch = heat_exchange_coefficient(param_set, L_MO, ustar, sc, uft, scheme, tol_neutral)
    shf = sc.shf
    lhf = sc.lhf
    buoy_flux = compute_buoyancy_flux(
        param_set,
        shf,
        lhf,
        ts_in(sc),
        ts_sfc(sc),
        scheme,
    )
    ρτxz, ρτyz = momentum_fluxes(param_set, Cd, sc, scheme)
    E = evaporation(param_set, sc, Ch)
    return SurfaceFluxConditions(
        L_MO,
        shf,
        lhf,
        buoy_flux,
        ρτxz,
        ρτyz,
        ustar,
        Cd,
        Ch,
        E,
    )
end

function surface_conditions(
    param_set::APS{FT},
    sc::Coefficients,
    scheme::SolverScheme = PointValueScheme();
    tol_neutral = SFP.cp_d(param_set) / 100,
    tol::RS.AbstractTolerance = RS.RelativeSolutionTolerance(FT(0.01)),
    maxiter::Int = 30,
    soltype::RS.SolutionType = RS.CompactSolution(),
    noniterative_stable_sol::Bool = true,
) where {FT}
    uft = SFP.universal_func_type(param_set)
    ustar = sqrt(sc.Cd) * windspeed(sc)
    L_MO, _ = obukhov_similarity_solution(param_set, sc, uft, scheme)
    Cd = momentum_exchange_coefficient(
        param_set,
        nothing,
        nothing,
        sc,
        uft,
        scheme,
        tol_neutral,
    )
    Ch =
        heat_exchange_coefficient(
            param_set,
            nothing,
            nothing,
            sc,
            uft,
            scheme,
            tol_neutral,
        )
=======
    Ch = heat_exchange_coefficient(param_set, L_MO, sc, scheme, tol_neutral)
>>>>>>> 182fabed
    shf = sensible_heat_flux(param_set, Ch, sc, scheme)
    lhf = latent_heat_flux(param_set, Ch, sc, scheme)
    buoy_flux = compute_buoyancy_flux(
        param_set,
        shf,
        lhf,
        ts_in(sc),
        ts_sfc(sc),
        scheme,
    )
    ρτxz, ρτyz = momentum_fluxes(param_set, Cd, sc, scheme)
    E = evaporation(param_set, sc, Ch)
    return SurfaceFluxConditions(
        L_MO,
        shf,
        lhf,
        buoy_flux,
        ρτxz,
        ρτyz,
        ustar,
        Cd,
        Ch,
        E,
    )
end

"""
    obukhov_similarity_solution(sfc::SurfaceFluxConditions)

    obukhov_similarity_solution( # internal method
        param_set::AbstractSurfaceFluxesParameters,
        sc::AbstractSurfaceConditions,
        uft,
        scheme,
        tol,
        tol_neutral,
        maxiter,
        soltype,
    )

Compute and return the Monin-Obukhov lengthscale (LMO).

The internal method for computing LMO depends on the
particular surface condition `sc`, of which there are
several options:

 - `FluxesAndFrictionVelocity`
 - `Coefficients`

## `AbstractSurfaceConditions` (fallback)

The Monin-Obukhov length is computed by solving a non-linear
equation given a tolerance `tol` and maximum iterations `maxiter`.

## `FluxesAndFrictionVelocity`

Surface fluxes and friction velocity are known.
Iterations are not needed to determine LMO.

## `Coefficients`

Exchange coefficients are known.
Iterations are not needed to determine LMO.
"""
function obukhov_similarity_solution end

obukhov_similarity_solution(sfc::SurfaceFluxConditions) = sfc.L_MO

function non_zero(v::FT) where {FT}
    sign_of_v = v == 0 ? 1 : sign(v)
    return abs(v) < eps(FT) ? eps(FT) * sign_of_v : v
end

<<<<<<< HEAD
function compute_Fₘₕ(sc, ufₛ, ζ, 𝓁, transport)
    return log(Δz(sc)/𝓁) -
           UF.psi(ufₛ, ζ, transport) +
           UF.psi(ufₛ, 𝓁 * ζ / Δz(sc), transport)
end

function obukhov_similarity_solution(
=======
function compute_richardson_number(
    sc::AbstractSurfaceConditions,
    DSEᵥ_in,
    DSEᵥ_sfc,
    grav,
)
    return (grav * Δz(sc) * (DSEᵥ_in - DSEᵥ_sfc)) /
           (DSEᵥ_in * (windspeed(sc))^2)
end

function compute_∂Ri∂ζ(param_set, sc::AbstractSurfaceConditions, scheme, ζ)
    # In this design, this ∂Ri∂ζ function is intended to be an
    # internal function to support the Newton iteration scheme
    thermo_params = SFP.thermodynamics_params(param_set)
    ufparams = SFP.uf_params(param_set)
    dz = Δz(sc)
    z0m = z0(sc, UF.MomentumTransport())
    z0h = z0(sc, UF.HeatTransport())
    ψₘ = UF.psi(ufparams, ζ, UF.MomentumTransport())
    ψₕ = UF.psi(ufparams, ζ, UF.HeatTransport())
    ψₘ₀ = UF.psi(ufparams, z0m * ζ / dz, UF.MomentumTransport())
    ψₕ₀ = UF.psi(ufparams, z0h * ζ / dz, UF.HeatTransport())
    ϕₘ = UF.phi(ufparams, ζ, UF.MomentumTransport())
    ϕₕ = UF.phi(ufparams, ζ, UF.HeatTransport())
    ϕₘ₀ = UF.phi(ufparams, z0m * ζ / dz, UF.MomentumTransport())
    ϕₕ₀ = UF.phi(ufparams, z0h * ζ / dz, UF.HeatTransport())
    F_m = log(dz / z0m) - ψₘ + ψₘ₀
    F_h = log(dz / z0h) - ψₕ + ψₕ₀
    ∂Ri∂ζ =
        compute_Ri_b(param_set, sc, scheme, ζ) / ζ *
        (1 + 1 / F_h * (ϕₕ - ϕₕ₀) - 2 * (ϕₘ - ϕₘ₀) * (1 / F_m))
end

function compute_Ri_b(param_set, sc::AbstractSurfaceConditions, scheme, ζ)
    thermo_params = SFP.thermodynamics_params(param_set)
    ufparams = SFP.uf_params(param_set)
    F_m = compute_Fₘₕ(sc, ufparams, ζ, UF.MomentumTransport())
    F_h = compute_Fₘₕ(sc, ufparams, ζ, UF.HeatTransport())
    return ζ * F_h / F_m^2
end

function compute_Fₘₕ(sc, ufparams, ζ, transport)
    ψ = UF.psi(ufparams, ζ, transport)
    ψ₀ = UF.psi(ufparams, z0(sc, transport) * ζ / Δz(sc), transport)
    return log(Δz(sc) / z0(sc, transport)) - ψ + ψ₀
end

function obukhov_length(
>>>>>>> 182fabed
    param_set::APS{FT},
    sc::Union{Fluxes, ValuesOnly},
    scheme,
    tol,
    tol_neutral,
    maxiter,
    soltype,
    noniterative_stable_sol,
) where {FT}
    thermo_params = SFP.thermodynamics_params(param_set)
    ufparams = SFP.uf_params(param_set)
    grav = SFP.grav(param_set)
<<<<<<< HEAD
    δ = sign(ΔDSEᵥ(param_set, sc))
    if ΔDSEᵥ(param_set, sc) >= FT(0)
        X★₀ = SimilarityScaleVars(FT(δ), FT(δ), FT(δ),
            FT(10),
            FT(0.0001), FT(0.0001), FT(0.0001))
        X★ = obukhov_iteration(X★₀, sc, uft, scheme, param_set)
        return X★
    else
        X★₀ = SimilarityScaleVars(FT(δ), FT(δ), FT(δ),
            FT(-10),
            FT(0.0001), FT(0.0001), FT(0.0001))
        X★ = obukhov_iteration(X★₀, sc, uft, scheme, param_set)
        return X★
=======
    DSEᵥ_in =
        TD.virtual_dry_static_energy(thermo_params, ts_in(sc), grav * z_in(sc))
    DSEᵥ_sfc = TD.virtual_dry_static_energy(
        thermo_params,
        ts_sfc(sc),
        grav * z_sfc(sc),
    )
    ΔDSEᵥ = DSEᵥ_in - DSEᵥ_sfc
    if ΔDSEᵥ >= 0 && noniterative_stable_sol == true # Stable Layer
        ### Analytical Solution
        ### Gryanik et al. (2021)
        ### DOI: 10.1029/2021MS002590)
        Ri_b = compute_richardson_number(sc, DSEᵥ_in, DSEᵥ_sfc, grav)
        ϵₘ = Δz(sc) / z0(sc, UF.MomentumTransport())
        ϵₕ = Δz(sc) / z0(sc, UF.HeatTransport())
        C = (log(ϵₘ))^2 / (log(ϵₕ))
        ζₐ = ufparams.ζ_a
        γ = ufparams.γ
        Pr₀ = UF.Pr_0(ufparams)
        ψ_ma = UF.psi(ufparams, ζₐ, UF.MomentumTransport())
        ψ_ha = UF.psi(ufparams, ζₐ, UF.HeatTransport())
        A =
            (log(ϵₘ) - ψ_ma)^(2 * (γ - 1)) /
            (ζₐ^(γ - 1) * (log(ϵₕ) - ψ_ha)^(γ - 1)) *
            ((log(ϵₘ) - ψ_ma)^2 / (log(ϵₕ) - ψ_ha) - C)
        ζₛ = C * Ri_b + A * Ri_b^γ
        ψₘ = UF.psi(ufparams, ζₛ, UF.MomentumTransport())
        ψₕ = UF.psi(ufparams, ζₛ, UF.HeatTransport())
        # Compute exchange coefficients
        κ = SFP.von_karman_const(param_set)
        Cd = κ^2 / (log(ϵₘ)^2) * (1 - ψₘ / log(ϵₘ))^(-2)
        Ch =
            κ^2 / (Pr₀ * log(ϵₘ) * log(ϵₕ)) *
            (1 - ψₘ / log(ϵₘ))^(-1) *
            (1 - ψₕ / Pr₀ / log(ϵₕ))^(-1)
        return non_zero(Δz(sc) / ζₛ)
    elseif tol_neutral >= abs(ΔDSEᵥ) # Neutral Layer
        # Large L_MO -> virtual dry static energy suggests neutral boundary layer
        # Return ζ->0 in the neutral boundary layer case, where ζ = z / L_MO
        return L_MO = FT(Inf) * sign(non_zero(ΔDSEᵥ))
    else
        function root_ζ(ζ)
            f =
                compute_richardson_number(sc, DSEᵥ_in, DSEᵥ_sfc, grav) -
                compute_Ri_b(param_set, sc, scheme, ζ)
            return f
        end
        function root_and_deriv_ζ(ζ)
            f = root_ζ(ζ)
            f′ = -compute_∂Ri∂ζ(param_set, sc, scheme, ζ)
            return (f, f′)
        end
        ζ₀ = sign(ΔDSEᵥ)
        sol = RS.find_zero(
            root_and_deriv_ζ,
            RS.NewtonsMethod(ζ₀),
            soltype,
            tol,
            maxiter,
        )
        L_MO = Δz(sc) / sol.root
        return non_zero(L_MO)
>>>>>>> 182fabed
    end
end

function obukhov_similarity_solution(
    param_set,
    sc::FluxesAndFrictionVelocity,
    scheme,
    args...,
)
    return (-sc.ustar^3 / SFP.von_karman_const(param_set) /
            non_zero(compute_buoyancy_flux(param_set, sc, scheme)), sc.ustar)
end

function obukhov_similarity_solution(
    param_set,
    sc::Coefficients,
    scheme,
    args...,
)
    lhf = latent_heat_flux(param_set, sc.Ch, sc, scheme)
    shf = sensible_heat_flux(param_set, sc.Ch, sc, scheme)
    ustar = sqrt(sc.Cd) * windspeed(sc)
    buoyancy_flux = compute_buoyancy_flux(
        param_set,
        shf,
        lhf,
        ts_in(sc),
        ts_sfc(sc),
        scheme,
    )
    return (-ustar^3 / SFP.von_karman_const(param_set) / non_zero(buoyancy_flux), ustar)
end

"""
    compute_buoyancy_flux(param_set, shf, lhf, ts_in, ts_sfc, scheme)

Returns the buoyancy flux when the surface fluxes are known.
"""
function compute_buoyancy_flux(param_set, shf, lhf, ts_in, ts_sfc, scheme)
    thermo_params = SFP.thermodynamics_params(param_set)
    grav = SFP.grav(param_set)
    ε_vd = SFP.Rv_over_Rd(param_set)
    cp_m = TD.cp_m(thermo_params, ts_in)
    L_v = TD.latent_heat_vapor(thermo_params, ts_in)
    ρ_sfc = TD.air_density(thermo_params, ts_sfc)
    T_in = TD.air_temperature(thermo_params, ts_in)
    return grav / ρ_sfc * (shf / cp_m / T_in + (ε_vd - 1) * lhf / L_v)
end

function compute_buoyancy_flux(
    param_set,
    sc::Union{FluxesAndFrictionVelocity, Fluxes},
    scheme,
)
    return compute_buoyancy_flux(
        param_set,
        sc.shf,
        sc.lhf,
        ts_in(sc),
        ts_sfc(sc),
        scheme,
    )
end

"""
<<<<<<< HEAD
=======
    compute_bstar(param_set, L_MO, sc, scheme)

Returns buoyancy star based on known air densities.
"""
function compute_bstar(
    param_set,
    L_MO,
    sc::AbstractSurfaceConditions,
    scheme,
)
    thermo_params = SFP.thermodynamics_params(param_set)
    grav = SFP.grav(param_set)
    DSEᵥ_sfc = TD.virtual_dry_static_energy(
        thermo_params,
        ts_sfc(sc),
        grav * z_sfc(sc),
    )
    DSEᵥ_in =
        TD.virtual_dry_static_energy(thermo_params, ts_in(sc), grav * z_in(sc))
    DSEᵥ_star =
        compute_physical_scale_coeff(
            param_set,
            sc,
            L_MO,
            UF.HeatTransport(),
            scheme,
        ) * (DSEᵥ_in - DSEᵥ_sfc)
    return grav * DSEᵥ_star / DSEᵥ_in
end

"""
    compute_bstar(param_set, L_MO, sc, scheme)

Returns buoyancy star based on known friction velocity and fluxes.
"""
compute_bstar(
    param_set,
    L_MO,
    sc::FluxesAndFrictionVelocity,
    scheme,
) = -compute_buoyancy_flux(param_set, sc, scheme) / sc.ustar

"""
    compute_bstar(param_set, L_MO, sc, scheme)

Return buoyancy star based on known fluxes.
"""
compute_bstar(param_set, L_MO, sc::Fluxes, scheme) =
    -compute_buoyancy_flux(param_set, sc, scheme) /
    compute_ustar(param_set, L_MO, sc, scheme)


"""
>>>>>>> 182fabed
    compute_ustar(
        param_set::AbstractSurfaceFluxesParameters,
        L_MO,
        sc::AbstractSurfaceCondition,
        scheme,
    )

Return the friction velocity. This method is dispatched
by the surface condition:

## `sc::FluxesAndFrictionVelocity`

Friction velocity is known.

## `sc::Fluxes`

Compute given the Monin-Obukhov lengthscale.

## `sc::Coefficients`

Compute given the exchange coefficients.

## `sc::ValuesOnly`
Compute given the Monin-Obukhov lengthscale.
"""
function compute_ustar end

<<<<<<< HEAD
compute_ustar(param_set, L_MO, 𝓁, sc::FluxesAndFrictionVelocity, uft, scheme) =
    sc.ustar

compute_ustar(param_set, L_MO, 𝓁, sc::Fluxes, uft, scheme) =
=======
compute_ustar(param_set, L_MO, sc::FluxesAndFrictionVelocity, scheme) =
    sc.ustar

compute_ustar(param_set, L_MO, sc::Fluxes, scheme) =
>>>>>>> 182fabed
    windspeed(sc) * compute_physical_scale_coeff(
        param_set,
        sc,
        L_MO,
        𝓁,
        UF.MomentumTransport(),
        scheme,
    )

<<<<<<< HEAD
compute_ustar(param_set, L_MO, 𝓁, sc::Coefficients, uft, scheme) =
    sqrt(sc.Cd) * (windspeed(sc))

compute_ustar(param_set, L_MO, 𝓁, sc::ValuesOnly, uft, scheme) =
=======
compute_ustar(param_set, L_MO, sc::Coefficients, scheme) =
    sqrt(sc.Cd) * (windspeed(sc))

compute_ustar(param_set, L_MO, sc::ValuesOnly, scheme) =
>>>>>>> 182fabed
    windspeed(sc) * compute_physical_scale_coeff(
        param_set,
        sc,
        L_MO,
        𝓁,
        UF.MomentumTransport(),
        scheme,
    )

"""
    momentum_exchange_coefficient(param_set, L_MO, sc, scheme)

Compute and return Cd, the momentum exchange coefficient, given the
Monin-Obukhov lengthscale.
"""
function momentum_exchange_coefficient(
    param_set,
    L_MO,
    u★,
    sc::Union{Fluxes, ValuesOnly, FluxesAndFrictionVelocity},
    scheme,
    tol_neutral,
)
    thermo_params = SFP.thermodynamics_params(param_set)
    κ = SFP.von_karman_const(param_set)
    𝓁 = compute_z0(u★, param_set, sc, sc.roughness_model, UF.MomentumTransport())
    if abs(ΔDSEᵥ(param_set, sc)) <= tol_neutral
        Cd = (κ / log(Δz(sc) / 𝓁))^2
    else
<<<<<<< HEAD
        ustar = compute_ustar(param_set, L_MO, 𝓁, sc, uft, scheme)
=======
        ustar = compute_ustar(param_set, L_MO, sc, scheme)
>>>>>>> 182fabed
        Cd = ustar^2 / windspeed(sc)^2
    end
    return Cd
end

"""
    momentum_exchange_coefficient(param_set, L_MO, sc, scheme, tol_neutral)

Return Cd, the momentum exchange coefficient.
"""
function momentum_exchange_coefficient(
    param_set,
    L_MO,
    u★,
    sc::Coefficients,
    scheme,
    tol_neutral,
)
    return sc.Cd
end

"""
    heat_exchange_coefficient(param_set, L_MO, sc, scheme, tol_neutral)

Compute and return Ch, the heat exchange coefficient given the
Monin-Obukhov lengthscale.
"""
function heat_exchange_coefficient(
    param_set,
    L_MO,
    u★,
    sc::Union{Fluxes, ValuesOnly, FluxesAndFrictionVelocity},
    scheme,
    tol_neutral,
)
    thermo_params = SFP.thermodynamics_params(param_set)
    transport = UF.HeatTransport()
    κ = SFP.von_karman_const(param_set)
    𝓁u = compute_z0(u★, param_set, sc, sc.roughness_model, UF.MomentumTransport())
    𝓁θ = compute_z0(u★, param_set, sc, sc.roughness_model, UF.HeatTransport())
    if abs(ΔDSEᵥ(param_set, sc)) <= tol_neutral
        Ch = κ^2 / (log(Δz(sc) / 𝓁θ) * log(Δz(sc) / 𝓁u))
    else
        ϕ_heat = compute_physical_scale_coeff(
            param_set,
            sc,
            L_MO,
            𝓁θ,
            transport,
            scheme,
        )
<<<<<<< HEAD
        ustar = compute_ustar(param_set, L_MO, 𝓁u, sc, uft, scheme)
=======
        ustar = compute_ustar(param_set, L_MO, sc, scheme)
>>>>>>> 182fabed
        Ch = ustar * ϕ_heat / windspeed(sc)
    end
    return Ch
end

"""
    heat_exchange_coefficient(param_set, L_MO, sc, scheme)

Return Ch, the heat exchange coefficient given the
Monin-Obukhov lengthscale.
"""
function heat_exchange_coefficient(
    param_set,
    L_MO,
    u★,
    sc::Coefficients,
    scheme,
    tol_neutral,
)
    return sc.Ch
end

"""
    momentum_fluxes(param_set, Cd, sc, scheme)

Compute and return the momentum fluxes
## Arguments
  - param_set: Abstract Parameter Set containing physical, thermodynamic parameters.
  - Cd: Momentum exchange coefficient
  - sc: Container for surface conditions based on known combination
        of the state vector, and {fluxes, friction velocity, exchange coefficients} for a given experiment
  - scheme: Discretization scheme (currently supports FD and FV)
"""
function momentum_fluxes(param_set, Cd, sc::AbstractSurfaceConditions, scheme)
    thermo_params = SFP.thermodynamics_params(param_set)
    ρ_sfc = TD.air_density(thermo_params, ts_sfc(sc))
    ρτxz = -ρ_sfc * Cd * Δu1(sc) * windspeed(sc)
    ρτyz = -ρ_sfc * Cd * Δu2(sc) * windspeed(sc)
    return (ρτxz, ρτyz)
end

"""
    sensible_heat_flux(param_set, Ch, sc, scheme)

Compute and return the sensible heat fluxes
## Arguments
  - param_set: Abstract Parameter Set containing physical, thermodynamic parameters.
  - Ch: Thermal exchange coefficient
  - sc: Container for surface conditions based on known combination
        of the state vector, and {fluxes, friction velocity, exchange coefficients} for a given experiment
  - scheme: Discretization scheme (currently supports FD and FV)
"""
function sensible_heat_flux(
    param_set,
    Ch,
    sc::Union{ValuesOnly, Coefficients},
    scheme,
)
    thermo_params = SFP.thermodynamics_params(param_set)
    grav = SFP.grav(param_set)
    T_0 = SFP.T_0(param_set)
    LH_v0 = SFP.LH_v0(param_set)
    cp_m_in = TD.cp_m(thermo_params, ts_in(sc))
    cp_m_sfc = TD.cp_m(thermo_params, ts_sfc(sc))
    ρ_sfc = TD.air_density(thermo_params, ts_sfc(sc))
    T_in = TD.air_temperature(thermo_params, ts_in(sc))
    T_sfc = TD.air_temperature(thermo_params, ts_sfc(sc))
    hv_sfc = TD.specific_enthalpy_vapor(thermo_params, T_sfc)
    ΔΦ = grav * Δz(sc)
    ΔDSE = cp_m_in * (T_in - T_0) - cp_m_sfc * (T_sfc - T_0) + ΔΦ
    Φ_sfc = grav * z_sfc(sc)
    E = evaporation(param_set, sc, Ch)
    return -ρ_sfc * Ch * windspeed(sc) * ΔDSE + (hv_sfc + Φ_sfc - LH_v0) * E
end

"""
    sensible_heat_flux(param_set, Ch, sc, scheme)

In cases where surface fluxes are known,
return the known sensible heat flux.
"""
function sensible_heat_flux(
    param_set,
    Ch,
    sc::Union{Fluxes, FluxesAndFrictionVelocity},
    scheme,
)
    return sc.shf
end

"""
    latent_heat_flux(param_set, Ch, sc, scheme)

In cases where surface fluxes are known,
return the known latent heat flux.
"""
function latent_heat_flux(
    param_set,
    L_MO,
    sc::Union{Fluxes, FluxesAndFrictionVelocity},
    scheme,
)
    return sc.lhf
end

"""
    latent_heat_flux(param_set, Ch, sc, scheme)

Compute and return the latent heat flux
## Arguments
  - param_set: Abstract Parameter Set containing physical, thermodynamic parameters.
  - Ch: Thermal exchange coefficient
  - sc: Container for surface conditions based on known combination
        of the state vector, and {fluxes, friction velocity, exchange coefficients} for a given experiment
  - scheme: Discretization scheme (currently supports FD and FV)
"""
function latent_heat_flux(
    param_set,
    Ch,
    sc::Union{ValuesOnly, Coefficients},
    scheme,
)
    LH_v0 = SFP.LH_v0(param_set)
    E = evaporation(param_set, sc, Ch)
    lhf = LH_v0 * E
    return lhf
end

"""
    evaporation(param_set, sc, Ch)

Compute and return the evaporation. When `sc` is `Fluxes` or `FluxesAndFrictionVelocity`,
evaporation is directly calculated from the latent heat flux.
## Arguments
  - param_set: Abstract Parameter Set containing physical, thermodynamic parameters.
  - sc: Container for surface conditions based on known combination
        of the state vector, and {fluxes, friction velocity, exchange coefficients} for a given experiment
  - Ch: Thermal exchange coefficient
"""
function evaporation(
    param_set,
    sc::Union{Fluxes, FluxesAndFrictionVelocity},
    Ch,
)
    LH_v0 = SFP.LH_v0(param_set)
    return sc.lhf / LH_v0
end

"""
    evaporation(param_set, sc, Ch)

Compute and return the evaporation. When `sc` is `ValuesOnly` or `Coefficients`, a `beta` factor
is used to represent the resistance of the surface.
## Arguments
  - param_set: Abstract Parameter Set containing physical, thermodynamic parameters.
  - sc: Container for surface conditions based on known combination
        of the state vector, and {fluxes, friction velocity, exchange coefficients} for a given experiment
  - Ch: Thermal exchange coefficient
"""
function evaporation(param_set, sc::Union{ValuesOnly, Coefficients}, Ch)
    thermo_params = SFP.thermodynamics_params(param_set)
    ρ_sfc = TD.air_density(thermo_params, ts_sfc(sc))
    return -ρ_sfc * Ch * windspeed(sc) * Δqt(param_set, sc) * sc.beta
end


"""
    compute_physical_scale_coeff(param_set, sc, L_MO, transport, ::LayerAverageScheme)

Computes the coefficient for the physical scale of a variable based on Nishizawa(2018)
for the FV scheme.

## Arguments
  - param_set: Abstract Parameter Set containing physical, thermodynamic parameters.
  - sc: Container for surface conditions based on known combination
        of the state vector, and {fluxes, friction velocity, exchange coefficients} for a given experiment
  - L_MO: Monin-Obukhov length
  - transport: Transport type, (e.g. Momentum or Heat, used to determine physical scale coefficients)
  - scheme: Discretization scheme (currently supports FD and FV)
"""
function compute_physical_scale_coeff(
    param_set::APS,
    sc::Union{ValuesOnly, Fluxes, FluxesAndFrictionVelocity},
    L_MO,
    𝓁,
    transport,
    ::LayerAverageScheme,
)
    von_karman_const = SFP.von_karman_const(param_set)
<<<<<<< HEAD
    uf = UF.universal_func(uft, L_MO, SFP.uf_params(param_set))
    π_group = UF.π_group(uf, transport)
    R_z0 = 1 - 𝓁 / Δz(sc)
    denom1 = log(Δz(sc) / 𝓁)
    denom2 = -UF.Psi(uf, Δz(sc) / uf.L, transport)
    denom3 =
        𝓁 / Δz(sc) *
        UF.Psi(uf, 𝓁 / uf.L, transport)
    denom4 = R_z0 * (UF.psi(uf, 𝓁 / uf.L, transport) - 1)
=======
    π_group = UF.π_group(SFP.uf_params(param_set), transport)
    R_z0 = 1 - z0(sc, transport) / Δz(sc)
    denom1 = log(Δz(sc) / z0(sc, transport))
    denom2 = -UF.Psi(SFP.uf_params(param_set), Δz(sc) / L_MO, transport)
    denom3 =
        z0(sc, transport) / Δz(sc) *
        UF.Psi(SFP.uf_params(param_set), z0(sc, transport) / L_MO, transport)
    denom4 = R_z0 * (UF.psi(SFP.uf_params(param_set), z0(sc, transport) / L_MO, transport) - 1)
>>>>>>> 182fabed
    Σterms = denom1 + denom2 + denom3 + denom4
    return von_karman_const / (π_group * Σterms)
end


"""
    compute_physical_scale_coeff(param_set, sc, L_MO, transport, ::PointValueScheme)

Computes the coefficient for the physical scale of a variable based on Byun (1990)
for the Finite Differences scheme.

## Arguments
  - param_set: Abstract Parameter Set containing physical, thermodynamic parameters.
  - sc: Container for surface conditions based on known combination
        of the state vector, and {fluxes, friction velocity, exchange coefficients} for a given experiment
  - L_MO: Monin-Obukhov length
  - transport: Transport type, (e.g. Momentum or Heat, used to determine physical scale coefficients)
  - scheme: Discretization scheme (currently supports FD and FV)
"""
function compute_physical_scale_coeff(
    param_set,
    sc::Union{ValuesOnly, Fluxes, FluxesAndFrictionVelocity},
    L_MO,
    𝓁,
    transport,
    ::PointValueScheme,
)
    von_karman_const = SFP.von_karman_const(param_set)
<<<<<<< HEAD
    uf = UF.universal_func(uft, L_MO, SFP.uf_params(param_set))
    π_group = UF.π_group(uf, transport)
    denom1 = log(Δz(sc) / 𝓁)
    denom2 = -UF.psi(uf, Δz(sc) / uf.L, transport)
    denom3 = UF.psi(uf, 𝓁 / uf.L, transport)
=======
    π_group = UF.π_group(SFP.uf_params(param_set), transport)
    denom1 = log(Δz(sc) / z0(sc, transport))
    denom2 = -UF.psi(SFP.uf_params(param_set), Δz(sc) / L_MO, transport)
    denom3 = UF.psi(SFP.uf_params(param_set), z0(sc, transport) / L_MO, transport)
>>>>>>> 182fabed
    Σterms = denom1 + denom2 + denom3
    return von_karman_const / (π_group * Σterms)
end

"""
    recover_profile(param_set, sc, L_MO, Z, X_in, X_sfc, transport, scheme)

Recover profiles of variable X given values of Z coordinates. Follows Nishizawa equation (21,22)
## Arguments
  - param_set: Abstract Parameter Set containing physical, thermodynamic parameters.
  - sc: Container for surface conditions based on known combination
        of the state vector, and {fluxes, friction velocity, exchange coefficients} for a given experiment
  - L_MO: Monin-Obukhov length
  - Z: Z coordinate(s) (within surface layer) for which variable values are required
  - X_star: Scale parameter for variable X
  - X_sfc: For variable X, values at surface nodes
  - transport: Transport type, (e.g. Momentum or Heat, used to determine physical scale coefficients)
  - scheme: Discretization scheme (currently supports FD and FV)

# TODO: add tests
"""
function recover_profile(
    param_set::APS,
    sc::AbstractSurfaceConditions,
    L_MO,
    𝓁,
    Z,
    X_star,
    X_sfc,
    transport,
    scheme::Union{LayerAverageScheme, PointValueScheme},
)
    von_karman_const = SFP.von_karman_const(param_set)
<<<<<<< HEAD
    num1 = log(Z / 𝓁)
    num2 = -UF.psi(uf, Z / L_MO, transport)
    num3 = UF.psi(uf, 𝓁 / L_MO, transport)
=======
    num1 = log(Z / z0(sc, transport))
    num2 = -UF.psi(SFP.uf_params(param_set), Z / L_MO, transport)
    num3 = UF.psi(SFP.uf_params(param_set), z0(sc, transport) / L_MO, transport)
>>>>>>> 182fabed
    Σnum = num1 + num2 + num3
    return Σnum * X_star / von_karman_const + X_sfc
end

sfc_param_set(FT, UFT) = SFP.SurfaceFluxesParameters(FT, UF.BusingerParams)
thermo_params(param_set) = SFP.thermodynamics_params(param_set)
uft(param_set) = UF.universal_func_type(param_set)

struct SimilarityScaleVars
    u★::Any
    DSEᵥ★::Any
    q★::Any
    L★::Any
    𝓁u::Any
    𝓁θ::Any
    𝓁q::Any
end

@inline function buoyancy_scale(DSEᵥ★, q★, thermo_params, 𝒬, 𝑔)
    𝒯ₐ = TD.virtual_temperature(thermo_params, 𝒬)
    qₐ = TD.vapor_specific_humidity(thermo_params, 𝒬)
    ε = TD.Parameters.Rv_over_Rd(thermo_params)
    δ = ε - 1
    cp_v = TD.Parameters.cp_v(thermo_params)
    # Convert DSEᵥ★ (energy scale) to temperature scale for buoyancy calculation
    θ★_equiv = DSEᵥ★ / cp_v
    b★ = 𝑔 / 𝒯ₐ * (θ★_equiv * (1 + δ * qₐ) + δ * 𝒯ₐ * q★)
    return b★
end

"""
    iterate_interface_fluxes()
"""
function iterate_interface_fluxes(sc::Union{ValuesOnly, Fluxes},
    DSEᵥ₀, qₛ,
    approximate_interface_state,
    atmosphere_state,
    surface_state,
    uft::UF.AUFT,
    scheme::SolverScheme,
    param_set::APS)

    # Stability function type and problem parameters
    uft = SFP.universal_func_type(param_set)
    𝜅 = SFP.von_karman_const(param_set)
    ufp = SFP.uf_params(param_set)
    𝑔 = SFP.grav(param_set)
    FT = eltype(𝑔)

    thermo_params = SFP.thermodynamics_params(param_set)

    ##DSEᵥ₀ is passed in and represents surface DSEᵥ
    qₛ = qt_sfc(param_set, sc)
    ΔDSEᵥ_diff = ΔDSEᵥ(param_set, sc)
    Δq = Δqt(param_set, sc)

    ## "Initial" approximate scales because we will recompute them
    ## Get these from the model properties directly, given
    ## some initial guess for L★ and u★
    u★ = approximate_interface_state.u★
    DSEᵥ★ = approximate_interface_state.DSEᵥ★
    q★ = Δq == eltype(𝑔)(0) ? approximate_interface_state.q★ : eltype(𝑔)(0)


    L★ = approximate_interface_state.L★
    𝓁u = compute_z0(u★, param_set, sc, sc.roughness_model, UF.MomentumTransport())
    𝓁θ = compute_z0(u★, param_set, sc, sc.roughness_model, UF.HeatTransport())
    𝓁q = compute_z0(u★, param_set, sc, sc.roughness_model, UF.HeatTransport())

    ## Stability functions for momentum, heat, and vapor
    uf = UF.universal_func(uft, Δz(sc)/L★, ufp)

    ## Compute Monin--Obukhov length scale depending on a `buoyancy flux`
    b★ = buoyancy_scale(DSEᵥ★, q★, thermo_params, ts_sfc(sc), 𝑔)
    U = sqrt(windspeed(sc)^2)

    ## Transfer coefficients at height `h`
    𝜅 = SFP.von_karman_const(param_set)
    δdseᵥ = ΔDSEᵥ(param_set, sc)
    L★ = ifelse(b★ == 0, sign(δdseᵥ) * FT(Inf), u★^2 / (𝜅 * b★))
    ζ = Δz(sc) / L★
    ζ₀ = 𝓁u * ζ / Δz(sc)
    Pr = UF.Pr_0(uf)

    ψ = UF.psi(uf, ζ, UF.MomentumTransport())
    ## Compute new values for the scale parameters given the relation
    χu = 𝜅 / compute_Fₘₕ(sc, uf, ζ, 𝓁u, UF.MomentumTransport())
    #TODO#### ^^ Upto this line <success>  on GPU
    #χθ = 𝜅 / Pr / compute_Fₘₕ(sc, uf, ζ, 𝓁θ, UF.HeatTransport())
    #χq = 𝜅 / Pr / compute_Fₘₕ(sc, uf, ζ, 𝓁q, UF.HeatTransport())

    ## Recompute
    #u★ = χu * U
    #DSEᵥ★ = χθ * ΔDSEᵥ_diff
    #q★ = χq * Δq

    #return SimilarityScaleVars(u★, DSEᵥ★, q★, L★, 𝓁u, 𝓁θ, 𝓁q)
    return approximate_interface_state
end

function obukhov_iteration(X★, sc,
    uft, scheme, param_set,
    tol = sqrt(eps(eltype(X★.u★))), maxiter = 30)
    DSEᵥ₀ = DSEᵥ_sfc(param_set, sc)
    q₀ = qt_sfc(param_set, sc)
    ts₀ = ts_sfc(sc)
    ts₁ = ts_in(sc)
    X★₀ = X★
    X★ = iterate_interface_fluxes(sc,
        DSEᵥ₀, q₀,
        X★,
        ts₁,
        ts₀,
        uft,
        scheme,
        param_set)
    #for ii = 1:maxiter
    #       X★₀ = X★
    #       X★ = iterate_interface_fluxes(sc,
    #                                   DSEᵥ₀, q₀,
    #                                   X★₀,
    #                                   ts₁,
    #                                   ts₀,
    #                                   uft,
    #                                   scheme,
    #                                   param_set)
    #       # Generalize and define a method for the norm evaluation
    #       if abs(X★.u★ - X★₀.u★) <= tol &&  
    #          abs(X★.L★ - X★₀.L★) <= 100tol &&
    #          abs(X★.DSEᵥ★ - X★₀.DSEᵥ★) <= tol 
    #              return X★
    #       else
    #              continue
    #       end
    #end
    return X★
end

# For backwards compatibility with package extensions
if !isdefined(Base, :get_extension)
    include(joinpath("..", "ext", "CreateParametersExt.jl"))
end

end # SurfaceFluxes module<|MERGE_RESOLUTION|>--- conflicted
+++ resolved
@@ -404,12 +404,8 @@
     soltype::RS.SolutionType = RS.CompactSolution(),
     noniterative_stable_sol::Bool = true,
 ) where {FT}
-<<<<<<< HEAD
     uft = SFP.universal_func_type(param_set)
     X★ = obukhov_similarity_solution(
-=======
-    L_MO = obukhov_length(
->>>>>>> 182fabed
         param_set,
         sc,
         scheme,
@@ -419,14 +415,10 @@
         soltype,
         noniterative_stable_sol,
     )
-<<<<<<< HEAD
     L_MO = X★.L★
     ustar = X★.u★
     𝓁u = X★.𝓁u
     𝓁θ = X★.𝓁θ
-=======
-    ustar = compute_ustar(param_set, L_MO, sc, scheme)
->>>>>>> 182fabed
     Cd = momentum_exchange_coefficient(
         param_set,
         L_MO,
@@ -435,7 +427,6 @@
         scheme,
         tol_neutral,
     )
-<<<<<<< HEAD
     Ch =
         heat_exchange_coefficient(
             param_set,
@@ -555,9 +546,6 @@
             scheme,
             tol_neutral,
         )
-=======
-    Ch = heat_exchange_coefficient(param_set, L_MO, sc, scheme, tol_neutral)
->>>>>>> 182fabed
     shf = sensible_heat_flux(param_set, Ch, sc, scheme)
     lhf = latent_heat_flux(param_set, Ch, sc, scheme)
     buoy_flux = compute_buoyancy_flux(
@@ -631,7 +619,6 @@
     return abs(v) < eps(FT) ? eps(FT) * sign_of_v : v
 end
 
-<<<<<<< HEAD
 function compute_Fₘₕ(sc, ufₛ, ζ, 𝓁, transport)
     return log(Δz(sc)/𝓁) -
            UF.psi(ufₛ, ζ, transport) +
@@ -639,56 +626,6 @@
 end
 
 function obukhov_similarity_solution(
-=======
-function compute_richardson_number(
-    sc::AbstractSurfaceConditions,
-    DSEᵥ_in,
-    DSEᵥ_sfc,
-    grav,
-)
-    return (grav * Δz(sc) * (DSEᵥ_in - DSEᵥ_sfc)) /
-           (DSEᵥ_in * (windspeed(sc))^2)
-end
-
-function compute_∂Ri∂ζ(param_set, sc::AbstractSurfaceConditions, scheme, ζ)
-    # In this design, this ∂Ri∂ζ function is intended to be an
-    # internal function to support the Newton iteration scheme
-    thermo_params = SFP.thermodynamics_params(param_set)
-    ufparams = SFP.uf_params(param_set)
-    dz = Δz(sc)
-    z0m = z0(sc, UF.MomentumTransport())
-    z0h = z0(sc, UF.HeatTransport())
-    ψₘ = UF.psi(ufparams, ζ, UF.MomentumTransport())
-    ψₕ = UF.psi(ufparams, ζ, UF.HeatTransport())
-    ψₘ₀ = UF.psi(ufparams, z0m * ζ / dz, UF.MomentumTransport())
-    ψₕ₀ = UF.psi(ufparams, z0h * ζ / dz, UF.HeatTransport())
-    ϕₘ = UF.phi(ufparams, ζ, UF.MomentumTransport())
-    ϕₕ = UF.phi(ufparams, ζ, UF.HeatTransport())
-    ϕₘ₀ = UF.phi(ufparams, z0m * ζ / dz, UF.MomentumTransport())
-    ϕₕ₀ = UF.phi(ufparams, z0h * ζ / dz, UF.HeatTransport())
-    F_m = log(dz / z0m) - ψₘ + ψₘ₀
-    F_h = log(dz / z0h) - ψₕ + ψₕ₀
-    ∂Ri∂ζ =
-        compute_Ri_b(param_set, sc, scheme, ζ) / ζ *
-        (1 + 1 / F_h * (ϕₕ - ϕₕ₀) - 2 * (ϕₘ - ϕₘ₀) * (1 / F_m))
-end
-
-function compute_Ri_b(param_set, sc::AbstractSurfaceConditions, scheme, ζ)
-    thermo_params = SFP.thermodynamics_params(param_set)
-    ufparams = SFP.uf_params(param_set)
-    F_m = compute_Fₘₕ(sc, ufparams, ζ, UF.MomentumTransport())
-    F_h = compute_Fₘₕ(sc, ufparams, ζ, UF.HeatTransport())
-    return ζ * F_h / F_m^2
-end
-
-function compute_Fₘₕ(sc, ufparams, ζ, transport)
-    ψ = UF.psi(ufparams, ζ, transport)
-    ψ₀ = UF.psi(ufparams, z0(sc, transport) * ζ / Δz(sc), transport)
-    return log(Δz(sc) / z0(sc, transport)) - ψ + ψ₀
-end
-
-function obukhov_length(
->>>>>>> 182fabed
     param_set::APS{FT},
     sc::Union{Fluxes, ValuesOnly},
     scheme,
@@ -701,7 +638,6 @@
     thermo_params = SFP.thermodynamics_params(param_set)
     ufparams = SFP.uf_params(param_set)
     grav = SFP.grav(param_set)
-<<<<<<< HEAD
     δ = sign(ΔDSEᵥ(param_set, sc))
     if ΔDSEᵥ(param_set, sc) >= FT(0)
         X★₀ = SimilarityScaleVars(FT(δ), FT(δ), FT(δ),
@@ -715,70 +651,6 @@
             FT(0.0001), FT(0.0001), FT(0.0001))
         X★ = obukhov_iteration(X★₀, sc, uft, scheme, param_set)
         return X★
-=======
-    DSEᵥ_in =
-        TD.virtual_dry_static_energy(thermo_params, ts_in(sc), grav * z_in(sc))
-    DSEᵥ_sfc = TD.virtual_dry_static_energy(
-        thermo_params,
-        ts_sfc(sc),
-        grav * z_sfc(sc),
-    )
-    ΔDSEᵥ = DSEᵥ_in - DSEᵥ_sfc
-    if ΔDSEᵥ >= 0 && noniterative_stable_sol == true # Stable Layer
-        ### Analytical Solution
-        ### Gryanik et al. (2021)
-        ### DOI: 10.1029/2021MS002590)
-        Ri_b = compute_richardson_number(sc, DSEᵥ_in, DSEᵥ_sfc, grav)
-        ϵₘ = Δz(sc) / z0(sc, UF.MomentumTransport())
-        ϵₕ = Δz(sc) / z0(sc, UF.HeatTransport())
-        C = (log(ϵₘ))^2 / (log(ϵₕ))
-        ζₐ = ufparams.ζ_a
-        γ = ufparams.γ
-        Pr₀ = UF.Pr_0(ufparams)
-        ψ_ma = UF.psi(ufparams, ζₐ, UF.MomentumTransport())
-        ψ_ha = UF.psi(ufparams, ζₐ, UF.HeatTransport())
-        A =
-            (log(ϵₘ) - ψ_ma)^(2 * (γ - 1)) /
-            (ζₐ^(γ - 1) * (log(ϵₕ) - ψ_ha)^(γ - 1)) *
-            ((log(ϵₘ) - ψ_ma)^2 / (log(ϵₕ) - ψ_ha) - C)
-        ζₛ = C * Ri_b + A * Ri_b^γ
-        ψₘ = UF.psi(ufparams, ζₛ, UF.MomentumTransport())
-        ψₕ = UF.psi(ufparams, ζₛ, UF.HeatTransport())
-        # Compute exchange coefficients
-        κ = SFP.von_karman_const(param_set)
-        Cd = κ^2 / (log(ϵₘ)^2) * (1 - ψₘ / log(ϵₘ))^(-2)
-        Ch =
-            κ^2 / (Pr₀ * log(ϵₘ) * log(ϵₕ)) *
-            (1 - ψₘ / log(ϵₘ))^(-1) *
-            (1 - ψₕ / Pr₀ / log(ϵₕ))^(-1)
-        return non_zero(Δz(sc) / ζₛ)
-    elseif tol_neutral >= abs(ΔDSEᵥ) # Neutral Layer
-        # Large L_MO -> virtual dry static energy suggests neutral boundary layer
-        # Return ζ->0 in the neutral boundary layer case, where ζ = z / L_MO
-        return L_MO = FT(Inf) * sign(non_zero(ΔDSEᵥ))
-    else
-        function root_ζ(ζ)
-            f =
-                compute_richardson_number(sc, DSEᵥ_in, DSEᵥ_sfc, grav) -
-                compute_Ri_b(param_set, sc, scheme, ζ)
-            return f
-        end
-        function root_and_deriv_ζ(ζ)
-            f = root_ζ(ζ)
-            f′ = -compute_∂Ri∂ζ(param_set, sc, scheme, ζ)
-            return (f, f′)
-        end
-        ζ₀ = sign(ΔDSEᵥ)
-        sol = RS.find_zero(
-            root_and_deriv_ζ,
-            RS.NewtonsMethod(ζ₀),
-            soltype,
-            tol,
-            maxiter,
-        )
-        L_MO = Δz(sc) / sol.root
-        return non_zero(L_MO)
->>>>>>> 182fabed
     end
 end
 
@@ -844,62 +716,6 @@
 end
 
 """
-<<<<<<< HEAD
-=======
-    compute_bstar(param_set, L_MO, sc, scheme)
-
-Returns buoyancy star based on known air densities.
-"""
-function compute_bstar(
-    param_set,
-    L_MO,
-    sc::AbstractSurfaceConditions,
-    scheme,
-)
-    thermo_params = SFP.thermodynamics_params(param_set)
-    grav = SFP.grav(param_set)
-    DSEᵥ_sfc = TD.virtual_dry_static_energy(
-        thermo_params,
-        ts_sfc(sc),
-        grav * z_sfc(sc),
-    )
-    DSEᵥ_in =
-        TD.virtual_dry_static_energy(thermo_params, ts_in(sc), grav * z_in(sc))
-    DSEᵥ_star =
-        compute_physical_scale_coeff(
-            param_set,
-            sc,
-            L_MO,
-            UF.HeatTransport(),
-            scheme,
-        ) * (DSEᵥ_in - DSEᵥ_sfc)
-    return grav * DSEᵥ_star / DSEᵥ_in
-end
-
-"""
-    compute_bstar(param_set, L_MO, sc, scheme)
-
-Returns buoyancy star based on known friction velocity and fluxes.
-"""
-compute_bstar(
-    param_set,
-    L_MO,
-    sc::FluxesAndFrictionVelocity,
-    scheme,
-) = -compute_buoyancy_flux(param_set, sc, scheme) / sc.ustar
-
-"""
-    compute_bstar(param_set, L_MO, sc, scheme)
-
-Return buoyancy star based on known fluxes.
-"""
-compute_bstar(param_set, L_MO, sc::Fluxes, scheme) =
-    -compute_buoyancy_flux(param_set, sc, scheme) /
-    compute_ustar(param_set, L_MO, sc, scheme)
-
-
-"""
->>>>>>> 182fabed
     compute_ustar(
         param_set::AbstractSurfaceFluxesParameters,
         L_MO,
@@ -927,17 +743,10 @@
 """
 function compute_ustar end
 
-<<<<<<< HEAD
 compute_ustar(param_set, L_MO, 𝓁, sc::FluxesAndFrictionVelocity, uft, scheme) =
     sc.ustar
 
 compute_ustar(param_set, L_MO, 𝓁, sc::Fluxes, uft, scheme) =
-=======
-compute_ustar(param_set, L_MO, sc::FluxesAndFrictionVelocity, scheme) =
-    sc.ustar
-
-compute_ustar(param_set, L_MO, sc::Fluxes, scheme) =
->>>>>>> 182fabed
     windspeed(sc) * compute_physical_scale_coeff(
         param_set,
         sc,
@@ -947,17 +756,10 @@
         scheme,
     )
 
-<<<<<<< HEAD
 compute_ustar(param_set, L_MO, 𝓁, sc::Coefficients, uft, scheme) =
     sqrt(sc.Cd) * (windspeed(sc))
 
 compute_ustar(param_set, L_MO, 𝓁, sc::ValuesOnly, uft, scheme) =
-=======
-compute_ustar(param_set, L_MO, sc::Coefficients, scheme) =
-    sqrt(sc.Cd) * (windspeed(sc))
-
-compute_ustar(param_set, L_MO, sc::ValuesOnly, scheme) =
->>>>>>> 182fabed
     windspeed(sc) * compute_physical_scale_coeff(
         param_set,
         sc,
@@ -987,11 +789,7 @@
     if abs(ΔDSEᵥ(param_set, sc)) <= tol_neutral
         Cd = (κ / log(Δz(sc) / 𝓁))^2
     else
-<<<<<<< HEAD
         ustar = compute_ustar(param_set, L_MO, 𝓁, sc, uft, scheme)
-=======
-        ustar = compute_ustar(param_set, L_MO, sc, scheme)
->>>>>>> 182fabed
         Cd = ustar^2 / windspeed(sc)^2
     end
     return Cd
@@ -1043,11 +841,7 @@
             transport,
             scheme,
         )
-<<<<<<< HEAD
         ustar = compute_ustar(param_set, L_MO, 𝓁u, sc, uft, scheme)
-=======
-        ustar = compute_ustar(param_set, L_MO, sc, scheme)
->>>>>>> 182fabed
         Ch = ustar * ϕ_heat / windspeed(sc)
     end
     return Ch
@@ -1237,26 +1031,15 @@
     ::LayerAverageScheme,
 )
     von_karman_const = SFP.von_karman_const(param_set)
-<<<<<<< HEAD
-    uf = UF.universal_func(uft, L_MO, SFP.uf_params(param_set))
+    uf = SFP.uf_params(param_set)
     π_group = UF.π_group(uf, transport)
     R_z0 = 1 - 𝓁 / Δz(sc)
     denom1 = log(Δz(sc) / 𝓁)
-    denom2 = -UF.Psi(uf, Δz(sc) / uf.L, transport)
+    denom2 = -UF.Psi(uf, Δz(sc) / L_MO, transport)
     denom3 =
         𝓁 / Δz(sc) *
-        UF.Psi(uf, 𝓁 / uf.L, transport)
-    denom4 = R_z0 * (UF.psi(uf, 𝓁 / uf.L, transport) - 1)
-=======
-    π_group = UF.π_group(SFP.uf_params(param_set), transport)
-    R_z0 = 1 - z0(sc, transport) / Δz(sc)
-    denom1 = log(Δz(sc) / z0(sc, transport))
-    denom2 = -UF.Psi(SFP.uf_params(param_set), Δz(sc) / L_MO, transport)
-    denom3 =
-        z0(sc, transport) / Δz(sc) *
-        UF.Psi(SFP.uf_params(param_set), z0(sc, transport) / L_MO, transport)
-    denom4 = R_z0 * (UF.psi(SFP.uf_params(param_set), z0(sc, transport) / L_MO, transport) - 1)
->>>>>>> 182fabed
+        UF.Psi(uf, 𝓁 / L_MO, transport)
+    denom4 = R_z0 * (UF.psi(uf, 𝓁 / L_MO, transport) - 1)
     Σterms = denom1 + denom2 + denom3 + denom4
     return von_karman_const / (π_group * Σterms)
 end
@@ -1285,18 +1068,11 @@
     ::PointValueScheme,
 )
     von_karman_const = SFP.von_karman_const(param_set)
-<<<<<<< HEAD
-    uf = UF.universal_func(uft, L_MO, SFP.uf_params(param_set))
+    uf = SFP.uf_params(param_set)
     π_group = UF.π_group(uf, transport)
     denom1 = log(Δz(sc) / 𝓁)
-    denom2 = -UF.psi(uf, Δz(sc) / uf.L, transport)
-    denom3 = UF.psi(uf, 𝓁 / uf.L, transport)
-=======
-    π_group = UF.π_group(SFP.uf_params(param_set), transport)
-    denom1 = log(Δz(sc) / z0(sc, transport))
-    denom2 = -UF.psi(SFP.uf_params(param_set), Δz(sc) / L_MO, transport)
-    denom3 = UF.psi(SFP.uf_params(param_set), z0(sc, transport) / L_MO, transport)
->>>>>>> 182fabed
+    denom2 = -UF.psi(uf, Δz(sc) / L_MO, transport)
+    denom3 = UF.psi(uf, 𝓁 / L_MO, transport)
     Σterms = denom1 + denom2 + denom3
     return von_karman_const / (π_group * Σterms)
 end
@@ -1329,16 +1105,11 @@
     transport,
     scheme::Union{LayerAverageScheme, PointValueScheme},
 )
+    uf = SFP.uf_params(param_set)
     von_karman_const = SFP.von_karman_const(param_set)
-<<<<<<< HEAD
     num1 = log(Z / 𝓁)
     num2 = -UF.psi(uf, Z / L_MO, transport)
     num3 = UF.psi(uf, 𝓁 / L_MO, transport)
-=======
-    num1 = log(Z / z0(sc, transport))
-    num2 = -UF.psi(SFP.uf_params(param_set), Z / L_MO, transport)
-    num3 = UF.psi(SFP.uf_params(param_set), z0(sc, transport) / L_MO, transport)
->>>>>>> 182fabed
     Σnum = num1 + num2 + num3
     return Σnum * X_star / von_karman_const + X_sfc
 end
