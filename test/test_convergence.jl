using Test

import SurfaceFluxes
const SF = SurfaceFluxes
SurfaceFluxes.error_on_non_convergence() = true

import SurfaceFluxes.UniversalFunctions as UF

import CLIMAParameters
const CP = CLIMAParameters
include(joinpath(pkgdir(SurfaceFluxes), "parameters", "create_parameters.jl"))

using Statistics
using StaticArrays
using Thermodynamics
using Thermodynamics.TemperatureProfiles
using Thermodynamics.TestedProfiles
Thermodynamics.print_warning() = false

using RootSolvers
const RS = RootSolvers

import Thermodynamics.TestedProfiles: input_config, PhaseEquilProfiles

abstract type TestProfiles end
struct DryProfiles <: TestProfiles end
struct MoistEquilProfiles <: TestProfiles end

function input_config(ArrayType; n = 2, n_RS1 = 2, n_RS2 = 2, T_surface = 290, T_min = 150)
    n_RS = n_RS1 + n_RS2
    z_range = ArrayType(range(0, stop = 80, length = n))
    relative_sat1 = ArrayType(range(0, stop = 1, length = n_RS1))
    relative_sat2 = ArrayType(range(1, stop = 1.02, length = n_RS2))
    relative_sat = vcat(relative_sat1, relative_sat2)
    return z_range, relative_sat, T_surface, T_min
end

function generate_profiles(FT, ::DryProfiles; uf_type = UF.BusingerType())
    toml_dict = CP.create_toml_dict(FT; dict_type = "alias")
    param_set = create_parameters(toml_dict, uf_type)
    thermo_params = SFP.thermodynamics_params(param_set)
    uft = SFP.universal_func_type(param_set)
    profiles = collect(Thermodynamics.TestedProfiles.PhaseDryProfiles(thermo_params, Array{FT}))
    profiles_sfc = filter(p -> iszero(p.z), profiles)
    profiles_int = filter(p -> !iszero(p.z), profiles)
    ## Properties contained in `profiles_<sfc, int>`
    ## :z, :T, :p, :RS, :e_int, :h, :ρ, 
    ## :θ_liq_ice, :q_tot, :q_liq, :q_ice, :q_pt, :RH, 
    ## :e_pot, :u, :v, :w, :e_kin, :phase_type
    return profiles_sfc, profiles_int, param_set
end

function generate_profiles(FT, ::MoistEquilProfiles; uf_type = UF.BusingerType())
    toml_dict = CP.create_toml_dict(FT; dict_type = "alias")
    param_set = create_parameters(toml_dict, uf_type)
    thermo_params = SFP.thermodynamics_params(param_set)
    uft = SFP.universal_func_type(param_set)
    profiles = collect(Thermodynamics.TestedProfiles.PhaseEquilProfiles(thermo_params, Array{FT}))
    profiles_sfc = filter(p -> iszero(p.z), profiles)
    profiles_int = filter(p -> !iszero(p.z), profiles)
    ## Properties contained in `profiles_<sfc, int>`
    ## :z, :T, :p, :RS, :e_int, :h, :ρ, 
    ## :θ_liq_ice, :q_tot, :q_liq, :q_ice, :q_pt, :RH, 
    ## :e_pot, :u, :v, :w, :e_kin, :phase_type
    return profiles_sfc, profiles_int, param_set
end

function compute_dse_diff(thermo_params, ts_int, ts_sfc, prof_int, prof_sfc)
    DSEᵥ_int = TD.virtual_dry_static_energy(thermo_params, ts_int, prof_int.e_pot)
    DSEᵥ_sfc = TD.virtual_dry_static_energy(thermo_params, ts_sfc, prof_sfc.e_pot)
    return DSEᵥ_int - DSEᵥ_sfc
end

function assemble_surface_conditions(prof_int, prof_sfc, ts_int, ts_sfc, z0m, z0b)
    FT = eltype(z0m)
    state_in = SF.InteriorValues(prof_int.z, (prof_int.u / 10, prof_int.v / 10), ts_int)
    state_sfc = SF.SurfaceValues(FT(0), (FT(0), FT(0)), ts_sfc)
    return SF.ValuesOnly{FT}(; state_in, state_sfc, z0m, z0b)
end

function check_over_dry_states(
    param_set,
    ::Type{FT},
    profiles_int,
    profiles_sfc,
    scheme,
    z0_momentum,
    z0_thermal,
    maxiter,
    tol_neutral,
    gryanik_noniterative::Bool,
) where {FT}
    counter = [0, 0, 0] # Stable, Unstable, Neutral
    @inbounds for (ii, prof_int) in enumerate(profiles_int)
        @inbounds for (jj, prof_sfc) in enumerate(profiles_sfc)
            @inbounds for (kk, z0m) in enumerate(z0_momentum)
                @inbounds for (ll, z0b) in enumerate(z0_thermal)
                    @inbounds for sch in scheme
                        if z0m / z0b >= FT(1e2) || z0b / z0m >= FT(1e2)
                            nothing
                        else
                            thermo_params = SFP.thermodynamics_params(param_set)
                            ts_sfc = Thermodynamics.PhaseDry{FT}(prof_sfc.e_int, prof_sfc.ρ)
                            ts_int = Thermodynamics.PhaseDry{FT}(prof_int.e_int, prof_int.ρ)
                            sc = assemble_surface_conditions(prof_int, prof_sfc, ts_int, ts_sfc, z0m, z0b)
                            ΔDSEᵥ = compute_dse_diff(thermo_params, ts_int, ts_sfc, prof_int, prof_sfc)
                            if abs(ΔDSEᵥ) <= tol_neutral
                                counter[3] += 1
                            else
                                sign(ΔDSEᵥ) == 1 ? counter[1] += 1 : counter[2] += 1
                            end
                            sfcc = SF.surface_conditions(
                                param_set,
                                sc,
                                sch;
                                maxiter,
                                tol_neutral,
                                soltype = RS.VerboseSolution(),
                                noniterative_stable_sol = gryanik_noniterative,
                            )
                            if abs(ΔDSEᵥ) <= tol_neutral && gryanik_noniterative == false
                                @test isinf(sfcc.L_MO)
                            else
                                @test sign.(sfcc.ρτxz) == -sign(prof_int.u)
                                @test sign.(sfcc.ρτyz) == -sign(prof_int.v)
                                @test sign(sfcc.L_MO) == sign(ΔDSEᵥ)
                                @test sign(sfcc.shf) == -sign(ΔDSEᵥ)
                                @test sign(
                                    SF.compute_bstar(param_set, sfcc.L_MO, sc, SFP.universal_func_type(param_set), sch),
                                ) == sign(ΔDSEᵥ)
                                @test sign(sfcc.buoy_flux) == -sign(ΔDSEᵥ)
                            end
                        end
                    end
                end
            end
        end
    end
    return counter
end

function check_over_moist_states(
    param_set,
    FT::DataType,
    profiles_int,
    profiles_sfc,
    scheme,
    z0_momentum,
    z0_thermal,
    maxiter,
    tol_neutral,
    gryanik_noniterative::Bool,
)
    counter = [0, 0, 0] # Stable, Unstable, Neutral
    @inbounds for (ii, prof_int) in enumerate(profiles_int)
        @inbounds for (jj, prof_sfc) in enumerate(profiles_sfc)
            @inbounds for (kk, z0m) in enumerate(z0_momentum)
                @inbounds for (ll, z0b) in enumerate(z0_thermal)
                    @inbounds for sch in scheme
                        if z0m / z0b >= FT(1e2) || z0b / z0m >= FT(1e2)
                            nothing
                        else
                            thermo_params = SFP.thermodynamics_params(param_set)
                            ts_sfc = Thermodynamics.PhaseEquil{FT}(
                                prof_sfc.ρ,
                                prof_sfc.p,
                                prof_sfc.e_int,
                                prof_sfc.q_tot,
                                prof_sfc.T,
                            )
                            ts_int = Thermodynamics.PhaseEquil{FT}(
                                prof_int.ρ,
                                prof_int.p,
                                prof_int.e_int,
                                prof_int.q_tot,
                                prof_int.T,
                            )
                            sc = assemble_surface_conditions(prof_int, prof_sfc, ts_int, ts_sfc, z0m, z0b)
                            ΔDSEᵥ = compute_dse_diff(thermo_params, ts_int, ts_sfc, prof_int, prof_sfc)
                            if abs(ΔDSEᵥ) <= tol_neutral
                                counter[3] += 1
                            else
                                sign(ΔDSEᵥ) == 1 ? counter[1] += 1 : counter[2] += 1
                            end
                            sfcc = SF.surface_conditions(
                                param_set,
                                sc,
                                sch;
                                maxiter,
                                tol_neutral,
                                soltype = RS.VerboseSolution(),
                                noniterative_stable_sol = gryanik_noniterative,
                            )
                            if abs(ΔDSEᵥ) <= tol_neutral && gryanik_noniterative == false
                                @test isinf(sfcc.L_MO)
                            else
                                @test sign.(sfcc.evaporation) == -sign(prof_int.q_tot - prof_sfc.q_tot)
                                @test sign.(sfcc.ρτxz) == -sign(prof_int.u)
                                @test sign.(sfcc.ρτyz) == -sign(prof_int.v)
                                @test sign(sfcc.L_MO) == sign(ΔDSEᵥ)
                                @test sign(
                                    SF.compute_bstar(param_set, sfcc.L_MO, sc, SFP.universal_func_type(param_set), sch),
                                ) == sign(ΔDSEᵥ)
                            end
                        end
                    end
                end
            end
        end
    end
    return counter
end

@testset "Check convergence (dry thermodynamic states): Stable/Unstable" begin
<<<<<<< HEAD
    for uf_type in [UF.BusingerType(), UF.GryanikType(), UF.GrachevType(), UF.ChengType(), UF.HoltslagType()]
=======
    for uf_type in [UF.BusingerType(), UF.GryanikType(), UF.GrachevType(), UF.BeljaarsType(), UF.HoltslagType()]
>>>>>>> 5550bf8b
        for FT in [Float32, Float64]
            for profile_type in [DryProfiles(), MoistEquilProfiles()]
                profiles_sfc, profiles_int = generate_profiles(FT, profile_type; uf_type = uf_type)
                scheme = [SF.FVScheme(), SF.FDScheme()]
                z0_momentum = Array{FT}(range(1e-6, stop = 1e-1, length = 2))
                z0_thermal = Array{FT}(range(1e-6, stop = 1e-1, length = 2))
                maxiter = 10
                tol_neutral = FT(SFP.cp_d(param_set) / 10)
                for iteration_option in [false, true]
                    counter = check_over_dry_states(
                        param_set,
                        FT,
                        profiles_int,
                        profiles_sfc,
                        scheme,
                        z0_momentum,
                        z0_thermal,
                        maxiter,
                        tol_neutral,
                        iteration_option,
                    )
                    counter = check_over_moist_states(
                        param_set,
                        FT,
                        profiles_int,
                        profiles_sfc,
                        scheme,
                        z0_momentum,
                        z0_thermal,
                        maxiter,
                        tol_neutral,
                        iteration_option,
                    )
                end
            end
        end
    end
<<<<<<< HEAD
    @info "Tested Businger/Gryanik/Grachev/Cheng/Holtslag u.f., Float32/Float64, Dry/EquilMoist profiles, non-iterative solver on/off"
=======
    @info "Tested Businger/Gryanik/Grachev/Beljaars/Holtslag u.f., Float32/Float64, Dry/EquilMoist profiles, non-iterative solver on/off"
>>>>>>> 5550bf8b

end<|MERGE_RESOLUTION|>--- conflicted
+++ resolved
@@ -212,11 +212,8 @@
 end
 
 @testset "Check convergence (dry thermodynamic states): Stable/Unstable" begin
-<<<<<<< HEAD
-    for uf_type in [UF.BusingerType(), UF.GryanikType(), UF.GrachevType(), UF.ChengType(), UF.HoltslagType()]
-=======
-    for uf_type in [UF.BusingerType(), UF.GryanikType(), UF.GrachevType(), UF.BeljaarsType(), UF.HoltslagType()]
->>>>>>> 5550bf8b
+    for uf_type in
+        [UF.BusingerType(), UF.GryanikType(), UF.GrachevType(), UF.ChengType(), UF.BeljaarsType(), UF.HoltslagType()]
         for FT in [Float32, Float64]
             for profile_type in [DryProfiles(), MoistEquilProfiles()]
                 profiles_sfc, profiles_int = generate_profiles(FT, profile_type; uf_type = uf_type)
@@ -254,10 +251,6 @@
             end
         end
     end
-<<<<<<< HEAD
-    @info "Tested Businger/Gryanik/Grachev/Cheng/Holtslag u.f., Float32/Float64, Dry/EquilMoist profiles, non-iterative solver on/off"
-=======
-    @info "Tested Businger/Gryanik/Grachev/Beljaars/Holtslag u.f., Float32/Float64, Dry/EquilMoist profiles, non-iterative solver on/off"
->>>>>>> 5550bf8b
+    @info "Tested Businger/Gryanik/Grachev/Cheng/Beljaars/Holtslag u.f., Float32/Float64, Dry/EquilMoist profiles, non-iterative solver on/off"
 
 end