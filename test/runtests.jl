--- conflicted
+++ resolved
@@ -126,16 +126,6 @@
             SF.ValuesOnly(state_in, state_sfc, z0m, z0b),
         )
         for jj in 1:length(sc)
-<<<<<<< HEAD
-            u_scale_fd = SF.compute_physical_scale_coeff(
-                param_set,
-                sc[jj],
-                L_MO,
-                UF.MomentumTransport(),
-                SF.PointValueScheme(),
-                z0m, z0b,
-            )
-=======
             function compute_wrapper(sc_jj, scheme)
                 @test_allocs_and_ts SF.compute_physical_scale_coeff(
                     param_set,
@@ -146,7 +136,6 @@
                 )
             end
             u_scale_fd = compute_wrapper(sc[jj], SF.PointValueScheme())
->>>>>>> c86ab0cc
             Δu_fd = u_star[ii] / u_scale_fd
             u_scale_fv = compute_wrapper(sc[jj],
                 SF.LayerAverageScheme(),
@@ -193,14 +182,8 @@
                 FloatType(1e-5),
                 FloatType(1e-5),
             )
-<<<<<<< HEAD
-
-            sfc_output = SF.surface_conditions(sf_params, sc; maxiter = 20)
-            @test abs(SF.obukhov_similarity_solution(sfc_output)) > FloatType(0)
-=======
             sfc_output = surface_conditions_wrapper(sf_params, sc)
             @test abs(SF.obukhov_length(sfc_output)) > FloatType(0)
->>>>>>> c86ab0cc
             @test sign(SF.non_zero(1.0)) == 1
             @test sign(SF.non_zero(-1.0)) == -1
             @test sign(SF.non_zero(-0.0)) == 1
@@ -252,12 +235,7 @@
                     )
                     sfc_output = surface_conditions_wrapper(
                         sf_params,
-<<<<<<< HEAD
-                        sc;
-                        maxiter = 20,
-=======
                         sc,
->>>>>>> c86ab0cc
                     )
                     sol_mat[ii, jj, kk, ll] =
                         isinf(sfc_output.L_MO) ? FloatType(1e6) :
