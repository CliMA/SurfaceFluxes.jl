--- conflicted
+++ resolved
@@ -1,8 +1,6 @@
-<<<<<<< HEAD
-[PR212] Refactor of SurfaceFluxes.jl: Consistently use stability parameter in all solvers and as inputs to many functions. Added functionality for wind speed dependent roughness lengths (Charnock, COARE3) and option to use functions to compute surface temperature/humidity. 
-=======
+[PR 212] Refactor of SurfaceFluxes.jl: Consistently use stability parameter in all solvers and as inputs to many functions. Added functionality for wind speed dependent roughness lengths (Charnock, COARE3) and option to use functions to compute surface temperature/humidity. 
+
 [PR 211] Fixes a bug in sensible heat flux
->>>>>>> 926eaf4a
 
 [PR 206] Updates UniversalFunctions.jl: Update functions to avoid catastrophic cancellations. Add continuity and linearisation tests + fix bug in the near-neutral limit. 
 
