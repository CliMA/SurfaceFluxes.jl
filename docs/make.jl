--- conflicted
+++ resolved
@@ -10,13 +10,9 @@
 pages = Any[
     "Home" => "index.md",
     "References" => "References.md",
-<<<<<<< HEAD
+    "Equations" => "SurfaceFluxes.md",
     "Universal Functions" => "UniversalFunctions.md",
     "Sample Profiles" => "SampleProfiles.md"
-=======
-    "Equations" => "SurfaceFluxes.md",
-    "Universal Functions" => "UniversalFunctions.md"
->>>>>>> d873f5c7
 ]
 
 mathengine = MathJax(Dict(
